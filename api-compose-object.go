--- conflicted
+++ resolved
@@ -366,11 +366,7 @@
 	for i, src := range srcs {
 		size, etag, srcUserMeta, err = src.getProps(c)
 		if err != nil {
-<<<<<<< HEAD
 			return err
-=======
-			return ErrInvalidArgument(fmt.Sprintf("Could not get source props for %s/%s: %v", src.bucket, src.object, err))
->>>>>>> 0739f1d7
 		}
 
 		// Error out if client side encryption is used in this source object when
