/*
 * MinIO Go Library for Amazon S3 Compatible Cloud Storage
 * Copyright 2015-2020 MinIO, Inc.
 *
 * Licensed under the Apache License, Version 2.0 (the "License");
 * you may not use this file except in compliance with the License.
 * You may obtain a copy of the License at
 *
 *     http://www.apache.org/licenses/LICENSE-2.0
 *
 * Unless required by applicable law or agreed to in writing, software
 * distributed under the License is distributed on an "AS IS" BASIS,
 * WITHOUT WARRANTIES OR CONDITIONS OF ANY KIND, either express or implied.
 * See the License for the specific language governing permissions and
 * limitations under the License.
 */

package minio

import (
	"bytes"
	"context"
	"encoding/xml"
	"io"
	"net/http"
	"net/url"
	"time"

	"github.com/minio/minio-go/v7/pkg/s3utils"
)

// Deprecated: BucketOptions will be renamed to RemoveBucketOptions in future versions.
type BucketOptions = RemoveBucketOptions

// RemoveBucketOptions special headers to purge buckets, only
// useful when endpoint is MinIO
type RemoveBucketOptions struct {
	ForceDelete bool
}

// RemoveBucketWithOptions deletes the bucket name.
//
// All objects (including all object versions and delete markers)
// in the bucket will be deleted forcibly if bucket options set
// ForceDelete to 'true'.
<<<<<<< HEAD
func (c Client) RemoveBucketWithOptions(ctx context.Context, bucketName string, opts RemoveBucketOptions) error {
=======
func (c *Client) RemoveBucketWithOptions(ctx context.Context, bucketName string, opts BucketOptions) error {
>>>>>>> 13433ba6
	// Input validation.
	if err := s3utils.CheckValidBucketName(bucketName); err != nil {
		return err
	}

	// Build headers.
	headers := make(http.Header)
	if opts.ForceDelete {
		headers.Set(minIOForceDelete, "true")
	}

	// Execute DELETE on bucket.
	resp, err := c.executeMethod(ctx, http.MethodDelete, requestMetadata{
		bucketName:       bucketName,
		contentSHA256Hex: emptySHA256Hex,
		customHeader:     headers,
	})
	defer closeResponse(resp)
	if err != nil {
		return err
	}
	if resp != nil {
		if resp.StatusCode != http.StatusNoContent {
			return httpRespToErrorResponse(resp, bucketName, "")
		}
	}

	// Remove the location from cache on a successful delete.
	c.bucketLocCache.Delete(bucketName)
	return nil
}

// RemoveBucket deletes the bucket name.
//
//  All objects (including all object versions and delete markers).
//  in the bucket must be deleted before successfully attempting this request.
func (c *Client) RemoveBucket(ctx context.Context, bucketName string) error {
	// Input validation.
	if err := s3utils.CheckValidBucketName(bucketName); err != nil {
		return err
	}
	// Execute DELETE on bucket.
	resp, err := c.executeMethod(ctx, http.MethodDelete, requestMetadata{
		bucketName:       bucketName,
		contentSHA256Hex: emptySHA256Hex,
	})
	defer closeResponse(resp)
	if err != nil {
		return err
	}
	if resp != nil {
		if resp.StatusCode != http.StatusNoContent {
			return httpRespToErrorResponse(resp, bucketName, "")
		}
	}

	// Remove the location from cache on a successful delete.
	c.bucketLocCache.Delete(bucketName)

	return nil
}

// AdvancedRemoveOptions intended for internal use by replication
type AdvancedRemoveOptions struct {
	ReplicationDeleteMarker bool
	ReplicationStatus       ReplicationStatus
	ReplicationMTime        time.Time
	ReplicationRequest      bool
}

// RemoveObjectOptions represents options specified by user for RemoveObject call
type RemoveObjectOptions struct {
	ForceDelete      bool
	GovernanceBypass bool
	VersionID        string
	Internal         AdvancedRemoveOptions
}

// RemoveObject removes an object from a bucket.
func (c *Client) RemoveObject(ctx context.Context, bucketName, objectName string, opts RemoveObjectOptions) error {
	// Input validation.
	if err := s3utils.CheckValidBucketName(bucketName); err != nil {
		return err
	}
	if err := s3utils.CheckValidObjectName(objectName); err != nil {
		return err
	}

	return c.removeObject(ctx, bucketName, objectName, opts)
}

func (c *Client) removeObject(ctx context.Context, bucketName, objectName string, opts RemoveObjectOptions) error {

	// Get resources properly escaped and lined up before
	// using them in http request.
	urlValues := make(url.Values)

	if opts.VersionID != "" {
		urlValues.Set("versionId", opts.VersionID)
	}

	// Build headers.
	headers := make(http.Header)

	if opts.GovernanceBypass {
		// Set the bypass goverenance retention header
		headers.Set(amzBypassGovernance, "true")
	}
	if opts.Internal.ReplicationDeleteMarker {
		headers.Set(minIOBucketReplicationDeleteMarker, "true")
	}
	if !opts.Internal.ReplicationMTime.IsZero() {
		headers.Set(minIOBucketSourceMTime, opts.Internal.ReplicationMTime.Format(time.RFC3339Nano))
	}
	if !opts.Internal.ReplicationStatus.Empty() {
		headers.Set(amzBucketReplicationStatus, string(opts.Internal.ReplicationStatus))
	}
	if opts.Internal.ReplicationRequest {
		headers.Set(minIOBucketReplicationRequest, "")
	}
	if opts.ForceDelete {
		headers.Set(minIOForceDelete, "true")
	}
	// Execute DELETE on objectName.
	resp, err := c.executeMethod(ctx, http.MethodDelete, requestMetadata{
		bucketName:       bucketName,
		objectName:       objectName,
		contentSHA256Hex: emptySHA256Hex,
		queryValues:      urlValues,
		customHeader:     headers,
	})
	defer closeResponse(resp)
	if err != nil {
		return err
	}
	if resp != nil {
		// if some unexpected error happened and max retry is reached, we want to let client know
		if resp.StatusCode != http.StatusNoContent {
			return httpRespToErrorResponse(resp, bucketName, objectName)
		}
	}

	// DeleteObject always responds with http '204' even for
	// objects which do not exist. So no need to handle them
	// specifically.
	return nil
}

// RemoveObjectError - container of Multi Delete S3 API error
type RemoveObjectError struct {
	ObjectName string
	VersionID  string
	Err        error
}

// generateRemoveMultiObjects - generate the XML request for remove multi objects request
func generateRemoveMultiObjectsRequest(objects []ObjectInfo) []byte {
	delObjects := []deleteObject{}
	for _, obj := range objects {
		delObjects = append(delObjects, deleteObject{
			Key:       obj.Key,
			VersionID: obj.VersionID,
		})
	}
	xmlBytes, _ := xml.Marshal(deleteMultiObjects{Objects: delObjects, Quiet: true})
	return xmlBytes
}

// processRemoveMultiObjectsResponse - parse the remove multi objects web service
// and return the success/failure result status for each object
func processRemoveMultiObjectsResponse(body io.Reader, objects []ObjectInfo, errorCh chan<- RemoveObjectError) {
	// Parse multi delete XML response
	rmResult := &deleteMultiObjectsResult{}
	err := xmlDecoder(body, rmResult)
	if err != nil {
		errorCh <- RemoveObjectError{ObjectName: "", Err: err}
		return
	}

	// Fill deletion that returned an error.
	for _, obj := range rmResult.UnDeletedObjects {
		// Version does not exist is not an error ignore and continue.
		switch obj.Code {
		case "InvalidArgument", "NoSuchVersion":
			continue
		}
		errorCh <- RemoveObjectError{
			ObjectName: obj.Key,
			VersionID:  obj.VersionID,
			Err: ErrorResponse{
				Code:    obj.Code,
				Message: obj.Message,
			},
		}
	}
}

// RemoveObjectsOptions represents options specified by user for RemoveObjects call
type RemoveObjectsOptions struct {
	GovernanceBypass bool
}

// RemoveObjects removes multiple objects from a bucket while
// it is possible to specify objects versions which are received from
// objectsCh. Remove failures are sent back via error channel.
func (c *Client) RemoveObjects(ctx context.Context, bucketName string, objectsCh <-chan ObjectInfo, opts RemoveObjectsOptions) <-chan RemoveObjectError {
	errorCh := make(chan RemoveObjectError, 1)

	// Validate if bucket name is valid.
	if err := s3utils.CheckValidBucketName(bucketName); err != nil {
		defer close(errorCh)
		errorCh <- RemoveObjectError{
			Err: err,
		}
		return errorCh
	}
	// Validate objects channel to be properly allocated.
	if objectsCh == nil {
		defer close(errorCh)
		errorCh <- RemoveObjectError{
			Err: errInvalidArgument("Objects channel cannot be nil"),
		}
		return errorCh
	}

	go c.removeObjects(ctx, bucketName, objectsCh, errorCh, opts)
	return errorCh
}

// Return true if the character is within the allowed characters in an XML 1.0 document
// The list of allowed characters can be found here: https://www.w3.org/TR/xml/#charsets
func validXMLChar(r rune) (ok bool) {
	return r == 0x09 ||
		r == 0x0A ||
		r == 0x0D ||
		r >= 0x20 && r <= 0xD7FF ||
		r >= 0xE000 && r <= 0xFFFD ||
		r >= 0x10000 && r <= 0x10FFFF
}

func hasInvalidXMLChar(str string) bool {
	for _, s := range str {
		if !validXMLChar(s) {
			return true
		}
	}
	return false
}

// Generate and call MultiDelete S3 requests based on entries received from objectsCh
func (c *Client) removeObjects(ctx context.Context, bucketName string, objectsCh <-chan ObjectInfo, errorCh chan<- RemoveObjectError, opts RemoveObjectsOptions) {
	maxEntries := 1000
	finish := false
	urlValues := make(url.Values)
	urlValues.Set("delete", "")

	// Close error channel when Multi delete finishes.
	defer close(errorCh)

	// Loop over entries by 1000 and call MultiDelete requests
	for {
		if finish {
			break
		}
		count := 0
		var batch []ObjectInfo

		// Try to gather 1000 entries
		for object := range objectsCh {
			if hasInvalidXMLChar(object.Key) {
				// Use single DELETE so the object name will be in the request URL instead of the multi-delete XML document.
				err := c.removeObject(ctx, bucketName, object.Key, RemoveObjectOptions{
					VersionID:        object.VersionID,
					GovernanceBypass: opts.GovernanceBypass,
				})
				if err != nil {
					// Version does not exist is not an error ignore and continue.
					switch ToErrorResponse(err).Code {
					case "InvalidArgument", "NoSuchVersion":
						continue
					}
					errorCh <- RemoveObjectError{
						ObjectName: object.Key,
						VersionID:  object.VersionID,
						Err:        err,
					}
				}
				continue
			}

			batch = append(batch, object)
			if count++; count >= maxEntries {
				break
			}
		}
		if count == 0 {
			// Multi Objects Delete API doesn't accept empty object list, quit immediately
			break
		}
		if count < maxEntries {
			// We didn't have 1000 entries, so this is the last batch
			finish = true
		}

		// Build headers.
		headers := make(http.Header)
		if opts.GovernanceBypass {
			// Set the bypass goverenance retention header
			headers.Set(amzBypassGovernance, "true")
		}

		// Generate remove multi objects XML request
		removeBytes := generateRemoveMultiObjectsRequest(batch)
		// Execute GET on bucket to list objects.
		resp, err := c.executeMethod(ctx, http.MethodPost, requestMetadata{
			bucketName:       bucketName,
			queryValues:      urlValues,
			contentBody:      bytes.NewReader(removeBytes),
			contentLength:    int64(len(removeBytes)),
			contentMD5Base64: sumMD5Base64(removeBytes),
			contentSHA256Hex: sum256Hex(removeBytes),
			customHeader:     headers,
		})
		if resp != nil {
			if resp.StatusCode != http.StatusOK {
				e := httpRespToErrorResponse(resp, bucketName, "")
				errorCh <- RemoveObjectError{ObjectName: "", Err: e}
			}
		}
		if err != nil {
			for _, b := range batch {
				errorCh <- RemoveObjectError{
					ObjectName: b.Key,
					VersionID:  b.VersionID,
					Err:        err,
				}
			}
			continue
		}

		// Process multiobjects remove xml response
		processRemoveMultiObjectsResponse(resp.Body, batch, errorCh)

		closeResponse(resp)
	}
}

// RemoveIncompleteUpload aborts an partially uploaded object.
func (c *Client) RemoveIncompleteUpload(ctx context.Context, bucketName, objectName string) error {
	// Input validation.
	if err := s3utils.CheckValidBucketName(bucketName); err != nil {
		return err
	}
	if err := s3utils.CheckValidObjectName(objectName); err != nil {
		return err
	}
	// Find multipart upload ids of the object to be aborted.
	uploadIDs, err := c.findUploadIDs(ctx, bucketName, objectName)
	if err != nil {
		return err
	}

	for _, uploadID := range uploadIDs {
		// abort incomplete multipart upload, based on the upload id passed.
		err := c.abortMultipartUpload(ctx, bucketName, objectName, uploadID)
		if err != nil {
			return err
		}
	}

	return nil
}

// abortMultipartUpload aborts a multipart upload for the given
// uploadID, all previously uploaded parts are deleted.
func (c *Client) abortMultipartUpload(ctx context.Context, bucketName, objectName, uploadID string) error {
	// Input validation.
	if err := s3utils.CheckValidBucketName(bucketName); err != nil {
		return err
	}
	if err := s3utils.CheckValidObjectName(objectName); err != nil {
		return err
	}

	// Initialize url queries.
	urlValues := make(url.Values)
	urlValues.Set("uploadId", uploadID)

	// Execute DELETE on multipart upload.
	resp, err := c.executeMethod(ctx, http.MethodDelete, requestMetadata{
		bucketName:       bucketName,
		objectName:       objectName,
		queryValues:      urlValues,
		contentSHA256Hex: emptySHA256Hex,
	})
	defer closeResponse(resp)
	if err != nil {
		return err
	}
	if resp != nil {
		if resp.StatusCode != http.StatusNoContent {
			// Abort has no response body, handle it for any errors.
			var errorResponse ErrorResponse
			switch resp.StatusCode {
			case http.StatusNotFound:
				// This is needed specifically for abort and it cannot
				// be converged into default case.
				errorResponse = ErrorResponse{
					Code:       "NoSuchUpload",
					Message:    "The specified multipart upload does not exist.",
					BucketName: bucketName,
					Key:        objectName,
					RequestID:  resp.Header.Get("x-amz-request-id"),
					HostID:     resp.Header.Get("x-amz-id-2"),
					Region:     resp.Header.Get("x-amz-bucket-region"),
				}
			default:
				return httpRespToErrorResponse(resp, bucketName, objectName)
			}
			return errorResponse
		}
	}
	return nil
}<|MERGE_RESOLUTION|>--- conflicted
+++ resolved
@@ -43,11 +43,7 @@
 // All objects (including all object versions and delete markers)
 // in the bucket will be deleted forcibly if bucket options set
 // ForceDelete to 'true'.
-<<<<<<< HEAD
-func (c Client) RemoveBucketWithOptions(ctx context.Context, bucketName string, opts RemoveBucketOptions) error {
-=======
-func (c *Client) RemoveBucketWithOptions(ctx context.Context, bucketName string, opts BucketOptions) error {
->>>>>>> 13433ba6
+func (c *Client) RemoveBucketWithOptions(ctx context.Context, bucketName string, opts RemoveBucketOptions) error {
 	// Input validation.
 	if err := s3utils.CheckValidBucketName(bucketName); err != nil {
 		return err
