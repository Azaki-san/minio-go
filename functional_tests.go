--- conflicted
+++ resolved
@@ -749,13 +749,8 @@
 		failureLog(function, args, startTime, "", "PutObject failed", err).Fatal()
 	}
 
-<<<<<<< HEAD
-	if n != int64(bufSize) {
-		failureLog(function, args, startTime, "", "Number of bytes read doesn't match expected value", err).Fatal()
-=======
 	if n != int64(thirtyThreeKiB) {
-		logger().Fatalf("Error: number of bytes does not match, want %v, got %v\n", thirtyThreeKiB, n)
->>>>>>> cd7c00d7
+    failureLog(function, args, startTime, "", "Number of bytes read does not match, expected "+string(int64(thirtyThreeKiB))+" got "+string(n), err).Fatal()
 	}
 
 	// Read the data back
@@ -768,14 +763,9 @@
 	if err != nil {
 		failureLog(function, args, startTime, "", "Stat failed", err).Fatal()
 	}
-<<<<<<< HEAD
-	if st.Size != int64(bufSize) {
-		failureLog(function, args, startTime, "", "Number of bytes read does not match, expected "+string(int64(bufSize))+" got "+string(st.Size), err).Fatal()
-=======
+
 	if st.Size != int64(thirtyThreeKiB) {
-		logger().Fatalf("Error: number of bytes in stat does not match, want %v, got %v\n",
-			thirtyThreeKiB, st.Size)
->>>>>>> cd7c00d7
+    failureLog(function, args, startTime, "", "Number of bytes read does not match, expected "+string(int64(thirtyThreeKiB))+" got "+string(st.Size), err).Fatal()
 	}
 
 	pos, err := r.Seek(-100, 2)
@@ -864,13 +854,8 @@
 		failureLog(function, args, startTime, "", "PutObject failed", err).Fatal()
 	}
 
-<<<<<<< HEAD
-	if n != int64(bufSize) {
-		failureLog(function, args, startTime, "", "PutObject response doesn't match sent bytes", err).Fatal()
-=======
 	if n != int64(thirtyThreeKiB) {
-		logger().Fatalf("Error: number of bytes does not match, want %v, got %v\n", thirtyThreeKiB, n)
->>>>>>> cd7c00d7
+    failureLog(function, args, startTime, "", "PutObject response doesn't match sent bytes, expected "+string(int64(thirtyThreeKiB))+" got "+string(n), err).Fatal()
 	}
 
 	// Read the data back
@@ -883,14 +868,8 @@
 	if err != nil {
 		failureLog(function, args, startTime, "", "Stat failed", err).Fatal()
 	}
-<<<<<<< HEAD
-	if st.Size != int64(bufSize) {
-		failureLog(function, args, startTime, "", "Number of bytes in stat does not match, expected "+string(int64(bufSize))+" got "+string(st.Size), err).Fatal()
-=======
 	if st.Size != int64(thirtyThreeKiB) {
-		logger().Fatalf("Error: number of bytes in stat does not match, want %v, got %v\n",
-			thirtyThreeKiB, st.Size)
->>>>>>> cd7c00d7
+    failureLog(function, args, startTime, "", "Number of bytes in stat does not match, expected "+string(int64(thirtyThreeKiB))+" got "+string(st.Size), err).Fatal()
 	}
 	if err := r.Close(); err != nil {
 		failureLog(function, args, startTime, "", "Object Close failed", err).Fatal()
@@ -1394,13 +1373,8 @@
 		failureLog(function, args, startTime, "", "PutObject failed", err).Fatal()
 	}
 
-<<<<<<< HEAD
-	if n != int64(bufSize) {
-		failureLog(function, args, startTime, "", "Number of bytes does not match, expected "+string(int64(bufSize))+", got "+string(n), err).Fatal()
-=======
 	if n != int64(thirtyThreeKiB) {
-		logger().Fatalf("Error: number of bytes does not match, want %v, got %v\n", thirtyThreeKiB, n)
->>>>>>> cd7c00d7
+    failureLog(function, args, startTime, "", "Number of bytes does not match, expected "+string(int64(thirtyThreeKiB))+", got "+string(n), err).Fatal()
 	}
 
 	defer func() {
@@ -1424,14 +1398,9 @@
 	if err != nil {
 		failureLog(function, args, startTime, "", "Stat object failed", err).Fatal()
 	}
-<<<<<<< HEAD
-	if st.Size != int64(bufSize) {
-		failureLog(function, args, startTime, "", "Number of bytes does not match, expected "+string(int64(bufSize))+", got "+string(st.Size), err).Fatal()
-=======
+  
 	if st.Size != int64(thirtyThreeKiB) {
-		logger().Fatalf("Error: number of bytes in stat does not match, want %v, got %v\n",
-			thirtyThreeKiB, st.Size)
->>>>>>> cd7c00d7
+    failureLog(function, args, startTime, "", "Number of bytes does not match, expected "+string(int64(thirtyThreeKiB))+", got "+string(st.Size), err).Fatal()
 	}
 
 	// This following function helps us to compare data from the reader after seek
@@ -1570,13 +1539,8 @@
 		failureLog(function, args, startTime, "", "PutObject failed", err).Fatal()
 	}
 
-<<<<<<< HEAD
-	if n != int64(bufSize) {
-		failureLog(function, args, startTime, "", "Number of bytes does not match, expected "+string(int64(bufSize))+", got "+string(n), err).Fatal()
-=======
 	if n != int64(thirtyThreeKiB) {
-		logger().Fatalf("Error: number of bytes does not match, want %v, got %v\n", thirtyThreeKiB, n)
->>>>>>> cd7c00d7
+    failureLog(function, args, startTime, "", "Number of bytes does not match, expected "+string(int64(thirtyThreeKiB))+", got "+string(n), err).Fatal()
 	}
 
 	// read the data back
@@ -1609,14 +1573,9 @@
 	if err != nil {
 		failureLog(function, args, startTime, "", "Stat failed", err).Fatal()
 	}
-<<<<<<< HEAD
-	if st.Size != int64(bufSize) {
-		failureLog(function, args, startTime, "", "Number of bytes in stat does not match, expected "+string(int64(bufSize))+", got "+string(st.Size), err).Fatal()
-=======
+  
 	if st.Size != int64(thirtyThreeKiB) {
-		logger().Fatalf("Error: number of bytes in stat does not match, want %v, got %v\n",
-			thirtyThreeKiB, st.Size)
->>>>>>> cd7c00d7
+    failureLog(function, args, startTime, "", "Number of bytes in stat does not match, expected "+string(int64(thirtyThreeKiB))+", got "+string(st.Size), err).Fatal()
 	}
 
 	m, err = r.ReadAt(buf2, offset)
@@ -1741,14 +1700,8 @@
 		failureLog(function, args, startTime, "", "PutObject failed", err).Fatal()
 	}
 
-<<<<<<< HEAD
-	if n != int64(bufSize) {
-		failureLog(function, args, startTime, "", "Number of bytes does not match, expected "+string(int64(bufSize))+" got "+string(n), err).Fatal()
-=======
 	if n != int64(thirtyThreeKiB) {
-		logger().Fatalf("Error: number of bytes does not match want %v, got %v",
-			thirtyThreeKiB, n)
->>>>>>> cd7c00d7
+    failureLog(function, args, startTime, "", "Number of bytes does not match, expected "+string(int64(thirtyThreeKiB))+" got "+string(n), err).Fatal()
 	}
 
 	policy := minio.NewPostPolicy()
@@ -1853,14 +1806,8 @@
 		failureLog(function, args, startTime, "", "PutObject failed", err).Fatal()
 	}
 
-<<<<<<< HEAD
-	if n != int64(bufSize) {
-		failureLog(function, args, startTime, "", "Number of bytes does not match, expected "+string(int64(bufSize))+", got "+string(n), err).Fatal()
-=======
 	if n != int64(thirtyThreeKiB) {
-		logger().Fatalf("Error: number of bytes does not match want %v, got %v",
-			thirtyThreeKiB, n)
->>>>>>> cd7c00d7
+    failureLog(function, args, startTime, "", "Number of bytes does not match, expected "+string(int64(thirtyThreeKiB))+", got "+string(n), err).Fatal()
 	}
 
 	r, err := c.GetObject(bucketName, objectName)
@@ -3059,13 +3006,8 @@
 		failureLog(function, args, startTime, "", "PutObject failed", err).Fatal()
 	}
 
-<<<<<<< HEAD
-	if n != int64(bufSize) {
-		failureLog(function, args, startTime, "", "Number of bytes does not match, expected "+string(bufSize)+""+string(n), err).Fatal()
-=======
 	if n != int64(thirtyThreeKiB) {
-		logger().Fatalf("Error: number of bytes does not match, want %v, got %v\n", thirtyThreeKiB, n)
->>>>>>> cd7c00d7
+    failureLog(function, args, startTime, "", "Number of bytes does not match, expected "+string(thirtyThreeKiB)+" got "+string(n), err).Fatal()
 	}
 
 	// Read the data back
@@ -3078,14 +3020,9 @@
 	if err != nil {
 		failureLog(function, args, startTime, "", "Stat failed", err).Fatal()
 	}
-<<<<<<< HEAD
-	if st.Size != int64(bufSize) {
-		failureLog(function, args, startTime, "", "Number of bytes does not match, expected "+string(bufSize)+""+string(st.Size), err).Fatal()
-=======
+
 	if st.Size != int64(thirtyThreeKiB) {
-		logger().Fatalf("Error: number of bytes in stat does not match, want %v, got %v\n",
-			thirtyThreeKiB, st.Size)
->>>>>>> cd7c00d7
+    failureLog(function, args, startTime, "", "Number of bytes does not match, expected "+string(thirtyThreeKiB)+" got "+string(st.Size), err).Fatal()
 	}
 	if err := r.Close(); err != nil {
 		failureLog(function, args, startTime, "", "Stat failed", err).Fatal()
@@ -3466,13 +3403,8 @@
 		failureLog(function, args, startTime, "", "PutObject failed", err).Fatal()
 	}
 
-<<<<<<< HEAD
-	if n != int64(bufSize) {
-		failureLog(function, args, startTime, "", "Number of bytes does not match, expected "+string(int64(bufSize))+" got "+string(n), err).Fatal()
-=======
 	if n != int64(thirtyThreeKiB) {
-		logger().Fatalf("Error: number of bytes does not match, want %v, got %v\n", thirtyThreeKiB, n)
->>>>>>> cd7c00d7
+    failureLog(function, args, startTime, "", "Number of bytes does not match, expected "+string(int64(thirtyThreeKiB))+" got "+string(n), err).Fatal()
 	}
 
 	// Read the data back
@@ -3485,14 +3417,9 @@
 	if err != nil {
 		failureLog(function, args, startTime, "", "Stat failed", err).Fatal()
 	}
-<<<<<<< HEAD
-	if st.Size != int64(bufSize) {
-		failureLog(function, args, startTime, "", "Number of bytes in stat does not match, expected "+string(int64(bufSize))+" got "+string(st.Size), err).Fatal()
-=======
+  
 	if st.Size != int64(thirtyThreeKiB) {
-		logger().Fatalf("Error: number of bytes in stat does not match, want %v, got %v\n",
-			thirtyThreeKiB, st.Size)
->>>>>>> cd7c00d7
+    failureLog(function, args, startTime, "", "Number of bytes in stat does not match, expected "+string(int64(thirtyThreeKiB))+" got "+string(st.Size), err).Fatal()
 	}
 
 	offset := int64(2048)
@@ -3621,13 +3548,8 @@
 		failureLog(function, args, startTime, "", "PutObject failed", err).Fatal()
 	}
 
-<<<<<<< HEAD
-	if n != int64(bufSize) {
-		failureLog(function, args, startTime, "", "Number of bytes does not match, expected "+string(bufSize)+" got "+string(n), err).Fatal()
-=======
 	if n != int64(thirtyThreeKiB) {
-		logger().Fatalf("Error: number of bytes does not match, want %v, got %v\n", thirtyThreeKiB, n)
->>>>>>> cd7c00d7
+    failureLog(function, args, startTime, "", "Number of bytes does not match, expected "+string(thirtyThreeKiB)+" got "+string(n), err).Fatal()
 	}
 
 	// Read the data back
@@ -3640,14 +3562,9 @@
 	if err != nil {
 		failureLog(function, args, startTime, "", "Stat failed", err).Fatal()
 	}
-<<<<<<< HEAD
-	if st.Size != int64(bufSize) {
-		failureLog(function, args, startTime, "", "Number of bytes does not match, expected "+string(bufSize)+" got "+string(st.Size), err).Fatal()
-=======
+  
 	if st.Size != int64(thirtyThreeKiB) {
-		logger().Fatalf("Error: number of bytes in stat does not match, want %v, got %v\n",
-			thirtyThreeKiB, st.Size)
->>>>>>> cd7c00d7
+    failureLog(function, args, startTime, "", "Number of bytes does not match, expected "+string(thirtyThreeKiB)+" got "+string(st.Size), err).Fatal()
 	}
 
 	offset := int64(2048)
@@ -3780,14 +3697,8 @@
 		failureLog(function, args, startTime, "", "PutObject failed", err).Fatal()
 	}
 
-<<<<<<< HEAD
-	if n != int64(bufSize) {
-		failureLog(function, args, startTime, "", "Number of bytes does not match, expected "+string(int64(bufSize))+" got "+string(n), err).Fatal()
-=======
 	if n != int64(thirtyThreeKiB) {
-		logger().Fatalf("Error: number of bytes does not match want %v, got %v",
-			thirtyThreeKiB, n)
->>>>>>> cd7c00d7
+    failureLog(function, args, startTime, "", "Number of bytes does not match, expected "+string(int64(thirtyThreeKiB))+" got "+string(n), err).Fatal()
 	}
 
 	r, err := c.GetObject(bucketName, objectName)
