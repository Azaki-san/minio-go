// +build ignore

/*
 * Minio Go Library for Amazon S3 Compatible Cloud Storage
 * Copyright 2015-2017 Minio, Inc.
 *
 * Licensed under the Apache License, Version 2.0 (the "License");
 * you may not use this file except in compliance with the License.
 * You may obtain a copy of the License at
 *
 *     http://www.apache.org/licenses/LICENSE-2.0
 *
 * Unless required by applicable law or agreed to in writing, software
 * distributed under the License is distributed on an "AS IS" BASIS,
 * WITHOUT WARRANTIES OR CONDITIONS OF ANY KIND, either express or implied.
 * See the License for the specific language governing permissions and
 * limitations under the License.
 */

package main

import (
	"bytes"
	"context"
	"encoding/json"
	"errors"
	"fmt"
	"io"
	"io/ioutil"
	"math/rand"
	"mime/multipart"
	"net/http"
	"net/url"
	"os"
	"path/filepath"
	"reflect"
	"runtime"
	"strconv"
	"strings"
	"time"

	humanize "github.com/dustin/go-humanize"
	minio "github.com/minio/minio-go"
	log "github.com/sirupsen/logrus"

	"github.com/minio/minio-go/pkg/encrypt"
)

const letterBytes = "abcdefghijklmnopqrstuvwxyz01234569"
const (
	letterIdxBits = 6                    // 6 bits to represent a letter index
	letterIdxMask = 1<<letterIdxBits - 1 // All 1-bits, as many as letterIdxBits
	letterIdxMax  = 63 / letterIdxBits   // # of letter indices fitting in 63 bits
)
const (
	serverEndpoint = "SERVER_ENDPOINT"
	accessKey      = "ACCESS_KEY"
	secretKey      = "SECRET_KEY"
	enableHTTPS    = "ENABLE_HTTPS"
)

type mintJSONFormatter struct {
}

func (f *mintJSONFormatter) Format(entry *log.Entry) ([]byte, error) {
	data := make(log.Fields, len(entry.Data))
	for k, v := range entry.Data {
		switch v := v.(type) {
		case error:
			// Otherwise errors are ignored by `encoding/json`
			// https://github.com/sirupsen/logrus/issues/137
			data[k] = v.Error()
		default:
			data[k] = v
		}
	}

	serialized, err := json.Marshal(data)
	if err != nil {
		return nil, fmt.Errorf("Failed to marshal fields to JSON, %v", err)
	}
	return append(serialized, '\n'), nil
}

func cleanEmptyEntries(fields log.Fields) log.Fields {
	cleanFields := log.Fields{}
	for k, v := range fields {
		if v != "" {
			cleanFields[k] = v
		}
	}
	return cleanFields
}

// log successful test runs
func successLogger(testName string, function string, args map[string]interface{}, startTime time.Time) *log.Entry {
	// calculate the test case duration
	duration := time.Since(startTime)
	// log with the fields as per mint
	fields := log.Fields{"name": "minio-go: " + testName, "function": function, "args": args, "duration": duration.Nanoseconds() / 1000000, "status": "PASS"}
	return log.WithFields(cleanEmptyEntries(fields))
}

// As few of the features are not available in Gateway(s) currently, Check if err value is NotImplemented,
// and log as NA in that case and continue execution. Otherwise log as failure and return
func logError(testName string, function string, args map[string]interface{}, startTime time.Time, alert string, message string, err error) {
	// If server returns NotImplemented we assume it is gateway mode and hence log it as info and move on to next tests
	// Special case for ComposeObject API as it is implemented on client side and adds specific error details like `Error in upload-part-copy` in
	// addition to NotImplemented error returned from server
	if isErrNotImplemented(err) {
		ignoredLog(testName, function, args, startTime, message).Info()
	} else {
		failureLog(testName, function, args, startTime, alert, message, err).Fatal()
	}
}

// log failed test runs
func failureLog(testName string, function string, args map[string]interface{}, startTime time.Time, alert string, message string, err error) *log.Entry {
	// calculate the test case duration
	duration := time.Since(startTime)
	var fields log.Fields
	// log with the fields as per mint
	if err != nil {
		fields = log.Fields{"name": "minio-go: " + testName, "function": function, "args": args,
			"duration": duration.Nanoseconds() / 1000000, "status": "FAIL", "alert": alert, "message": message, "error": err}
	} else {
		fields = log.Fields{"name": "minio-go: " + testName, "function": function, "args": args,
			"duration": duration.Nanoseconds() / 1000000, "status": "FAIL", "alert": alert, "message": message}
	}
	return log.WithFields(cleanEmptyEntries(fields))
}

// log not applicable test runs
func ignoredLog(testName string, function string, args map[string]interface{}, startTime time.Time, alert string) *log.Entry {
	// calculate the test case duration
	duration := time.Since(startTime)
	// log with the fields as per mint
	fields := log.Fields{"name": "minio-go: " + testName, "function": function, "args": args,
		"duration": duration.Nanoseconds() / 1000000, "status": "NA", "alert": alert}
	return log.WithFields(cleanEmptyEntries(fields))
}

// Delete objects in given bucket, recursively
func cleanupBucket(bucketName string, c *minio.Client) error {
	// Create a done channel to control 'ListObjectsV2' go routine.
	doneCh := make(chan struct{})
	// Exit cleanly upon return.
	defer close(doneCh)
	// Iterate over all objects in the bucket via listObjectsV2 and delete
	for objCh := range c.ListObjectsV2(bucketName, "", true, doneCh) {
		if objCh.Err != nil {
			return objCh.Err
		}
		if objCh.Key != "" {
			err := c.RemoveObject(bucketName, objCh.Key)
			if err != nil {
				return err
			}
		}
	}
	for objPartInfo := range c.ListIncompleteUploads(bucketName, "", true, doneCh) {
		if objPartInfo.Err != nil {
			return objPartInfo.Err
		}
		if objPartInfo.Key != "" {
			err := c.RemoveIncompleteUpload(bucketName, objPartInfo.Key)
			if err != nil {
				return err
			}
		}
	}
	// objects are already deleted, clear the buckets now
	err := c.RemoveBucket(bucketName)
	if err != nil {
		return err
	}
	return err
}

func isErrNotImplemented(err error) bool {
	return minio.ToErrorResponse(err).Code == "NotImplemented"
}

func init() {
	// If server endpoint is not set, all tests default to
	// using https://play.minio.io:9000
	if os.Getenv(serverEndpoint) == "" {
		os.Setenv(serverEndpoint, "play.minio.io:9000")
		os.Setenv(accessKey, "Q3AM3UQ867SPQQA43P2F")
		os.Setenv(secretKey, "zuf+tfteSlswRu7BJ86wekitnifILbZam1KYY3TG")
		os.Setenv(enableHTTPS, "1")
	}
}

var mintDataDir = os.Getenv("MINT_DATA_DIR")

func getMintDataDirFilePath(filename string) (fp string) {
	if mintDataDir == "" {
		return
	}
	return filepath.Join(mintDataDir, filename)
}

type sizedReader struct {
	io.Reader
	size int
}

func (l *sizedReader) Size() int {
	return l.size
}

func (l *sizedReader) Close() error {
	return nil
}

type randomReader struct{ seed []byte }

func (r *randomReader) Read(b []byte) (int, error) {
	return copy(b, bytes.Repeat(r.seed, len(b))), nil
}

// read data from file if it exists or optionally create a buffer of particular size
func getDataReader(fileName string) io.ReadCloser {
	if mintDataDir == "" {
		size := dataFileMap[fileName]
		return &sizedReader{
			Reader: io.LimitReader(&randomReader{
				seed: []byte("a"),
			}, int64(size)),
			size: size,
		}
	}
	reader, _ := os.Open(getMintDataDirFilePath(fileName))
	return reader
}

// randString generates random names and prepends them with a known prefix.
func randString(n int, src rand.Source, prefix string) string {
	b := make([]byte, n)
	// A rand.Int63() generates 63 random bits, enough for letterIdxMax letters!
	for i, cache, remain := n-1, src.Int63(), letterIdxMax; i >= 0; {
		if remain == 0 {
			cache, remain = src.Int63(), letterIdxMax
		}
		if idx := int(cache & letterIdxMask); idx < len(letterBytes) {
			b[i] = letterBytes[idx]
			i--
		}
		cache >>= letterIdxBits
		remain--
	}
	return prefix + string(b[0:30-len(prefix)])
}

var dataFileMap = map[string]int{
	"datafile-1-b":     1,
	"datafile-10-kB":   10 * humanize.KiByte,
	"datafile-33-kB":   33 * humanize.KiByte,
	"datafile-100-kB":  100 * humanize.KiByte,
	"datafile-1.03-MB": 1056 * humanize.KiByte,
	"datafile-1-MB":    1 * humanize.MiByte,
	"datafile-5-MB":    5 * humanize.MiByte,
	"datafile-6-MB":    6 * humanize.MiByte,
	"datafile-11-MB":   11 * humanize.MiByte,
	"datafile-65-MB":   65 * humanize.MiByte,
}

func isFullMode() bool {
	return os.Getenv("MINT_MODE") == "full"
}

func getFuncName() string {
	pc, _, _, _ := runtime.Caller(1)
	return strings.TrimPrefix(runtime.FuncForPC(pc).Name(), "main.")
}

// Tests bucket re-create errors.
func testMakeBucketError() {
	region := "eu-central-1"

	// initialize logging params
	startTime := time.Now()
	testName := getFuncName()
	function := "MakeBucket(bucketName, region)"
	// initialize logging params
	args := map[string]interface{}{
		"bucketName": "",
		"region":     region,
	}

	// skipping region functional tests for non s3 runs
	if os.Getenv(serverEndpoint) != "s3.amazonaws.com" {
		ignoredLog(testName, function, args, startTime, "Skipped region functional tests for non s3 runs").Info()
		return
	}

	// Seed random based on current time.
	rand.Seed(time.Now().Unix())

	// Instantiate new minio client object.
	c, err := minio.New(
		os.Getenv(serverEndpoint),
		os.Getenv(accessKey),
		os.Getenv(secretKey),
		mustParseBool(os.Getenv(enableHTTPS)),
	)
	if err != nil {
		logError(testName, function, args, startTime, "", "Minio client creation failed", err)
		return
	}

	// Enable tracing, write to stderr.
	// c.TraceOn(os.Stderr)

	// Set user agent.
	c.SetAppInfo("Minio-go-FunctionalTest", "0.1.0")

	// Generate a new random bucket name.
	bucketName := randString(60, rand.NewSource(time.Now().UnixNano()), "minio-go-test-")
	args["bucketName"] = bucketName

	// Make a new bucket in 'eu-central-1'.
	if err = c.MakeBucket(bucketName, region); err != nil {
		logError(testName, function, args, startTime, "", "MakeBucket Failed", err)
		return
	}
	if err = c.MakeBucket(bucketName, region); err == nil {
		logError(testName, function, args, startTime, "", "Bucket already exists", err)
		return
	}
	// Verify valid error response from server.
	if minio.ToErrorResponse(err).Code != "BucketAlreadyExists" &&
		minio.ToErrorResponse(err).Code != "BucketAlreadyOwnedByYou" {
		logError(testName, function, args, startTime, "", "Invalid error returned by server", err)
		return
	}
	// Delete all objects and buckets
	if err = cleanupBucket(bucketName, c); err != nil {
		logError(testName, function, args, startTime, "", "Cleanup failed", err)
		return
	}
	successLogger(testName, function, args, startTime).Info()
}

func testMetadataSizeLimit() {
	startTime := time.Now()
	testName := getFuncName()
	function := "PutObject(bucketName, objectName, reader, objectSize, opts)"
	args := map[string]interface{}{
		"bucketName":        "",
		"objectName":        "",
		"opts.UserMetadata": "",
	}
	rand.Seed(startTime.Unix())

	// Instantiate new minio client object.
	c, err := minio.New(
		os.Getenv(serverEndpoint),
		os.Getenv(accessKey),
		os.Getenv(secretKey),
		mustParseBool(os.Getenv(enableHTTPS)),
	)
	if err != nil {
		logError(testName, function, args, startTime, "", "Minio client creation failed", err)
		return
	}
	c.SetAppInfo("Minio-go-FunctionalTest", "0.1.0")

	bucketName := randString(60, rand.NewSource(time.Now().UnixNano()), "minio-go-test-")
	args["bucketName"] = bucketName

	objectName := randString(60, rand.NewSource(time.Now().UnixNano()), "")
	args["objectName"] = objectName

	err = c.MakeBucket(bucketName, "us-east-1")
	if err != nil {
		logError(testName, function, args, startTime, "", "Make bucket failed", err)
		return
	}

	const HeaderSizeLimit = 8 * 1024
	const UserMetadataLimit = 2 * 1024

	// Meta-data greater than the 2 KB limit of AWS - PUT calls with this meta-data should fail
	metadata := make(map[string]string)
	metadata["X-Amz-Meta-Mint-Test"] = string(bytes.Repeat([]byte("m"), 1+UserMetadataLimit-len("X-Amz-Meta-Mint-Test")))
	args["metadata"] = fmt.Sprint(metadata)

	_, err = c.PutObject(bucketName, objectName, bytes.NewReader(nil), 0, minio.PutObjectOptions{UserMetadata: metadata})
	if err == nil {
		logError(testName, function, args, startTime, "", "Created object with user-defined metadata exceeding metadata size limits", nil)
		return
	}

	// Meta-data (headers) greater than the 8 KB limit of AWS - PUT calls with this meta-data should fail
	metadata = make(map[string]string)
	metadata["X-Amz-Mint-Test"] = string(bytes.Repeat([]byte("m"), 1+HeaderSizeLimit-len("X-Amz-Mint-Test")))
	args["metadata"] = fmt.Sprint(metadata)
	_, err = c.PutObject(bucketName, objectName, bytes.NewReader(nil), 0, minio.PutObjectOptions{UserMetadata: metadata})
	if err == nil {
		logError(testName, function, args, startTime, "", "Created object with headers exceeding header size limits", nil)
		return
	}

	// Delete all objects and buckets
	if err = cleanupBucket(bucketName, c); err != nil {
		logError(testName, function, args, startTime, "", "Cleanup failed", err)
		return
	}

	successLogger(testName, function, args, startTime).Info()
}

// Tests various bucket supported formats.
func testMakeBucketRegions() {
	region := "eu-central-1"
	// initialize logging params
	startTime := time.Now()
	testName := getFuncName()
	function := "MakeBucket(bucketName, region)"
	// initialize logging params
	args := map[string]interface{}{
		"bucketName": "",
		"region":     region,
	}

	// skipping region functional tests for non s3 runs
	if os.Getenv(serverEndpoint) != "s3.amazonaws.com" {
		ignoredLog(testName, function, args, startTime, "Skipped region functional tests for non s3 runs").Info()
		return
	}

	// Seed random based on current time.
	rand.Seed(time.Now().Unix())

	// Instantiate new minio client object.
	c, err := minio.New(
		os.Getenv(serverEndpoint),
		os.Getenv(accessKey),
		os.Getenv(secretKey),
		mustParseBool(os.Getenv(enableHTTPS)),
	)
	if err != nil {
		logError(testName, function, args, startTime, "", "Minio client creation failed", err)
		return
	}

	// Enable tracing, write to stderr.
	// c.TraceOn(os.Stderr)

	// Set user agent.
	c.SetAppInfo("Minio-go-FunctionalTest", "0.1.0")

	// Generate a new random bucket name.
	bucketName := randString(60, rand.NewSource(time.Now().UnixNano()), "minio-go-test-")
	args["bucketName"] = bucketName

	// Make a new bucket in 'eu-central-1'.
	if err = c.MakeBucket(bucketName, region); err != nil {
		logError(testName, function, args, startTime, "", "MakeBucket failed", err)
		return
	}

	// Delete all objects and buckets
	if err = cleanupBucket(bucketName, c); err != nil {
		logError(testName, function, args, startTime, "", "Cleanup failed", err)
		return
	}

	// Make a new bucket with '.' in its name, in 'us-west-2'. This
	// request is internally staged into a path style instead of
	// virtual host style.
	region = "us-west-2"
	args["region"] = region
	if err = c.MakeBucket(bucketName+".withperiod", region); err != nil {
		logError(testName, function, args, startTime, "", "MakeBucket failed", err)
		return
	}

	// Delete all objects and buckets
	if err = cleanupBucket(bucketName+".withperiod", c); err != nil {
		logError(testName, function, args, startTime, "", "Cleanup failed", err)
		return
	}
	successLogger(testName, function, args, startTime).Info()
}

// Test PutObject using a large data to trigger multipart readat
func testPutObjectReadAt() {
	// initialize logging params
	startTime := time.Now()
	testName := getFuncName()
	function := "PutObject(bucketName, objectName, reader, opts)"
	args := map[string]interface{}{
		"bucketName": "",
		"objectName": "",
		"opts":       "objectContentType",
	}

	// Seed random based on current time.
	rand.Seed(time.Now().Unix())

	// Instantiate new minio client object.
	c, err := minio.New(
		os.Getenv(serverEndpoint),
		os.Getenv(accessKey),
		os.Getenv(secretKey),
		mustParseBool(os.Getenv(enableHTTPS)),
	)
	if err != nil {
		logError(testName, function, args, startTime, "", "Minio client object creation failed", err)
		return
	}

	// Enable tracing, write to stderr.
	// c.TraceOn(os.Stderr)

	// Set user agent.
	c.SetAppInfo("Minio-go-FunctionalTest", "0.1.0")

	// Generate a new random bucket name.
	bucketName := randString(60, rand.NewSource(time.Now().UnixNano()), "minio-go-test-")
	args["bucketName"] = bucketName

	// Make a new bucket.
	err = c.MakeBucket(bucketName, "us-east-1")
	if err != nil {
		logError(testName, function, args, startTime, "", "Make bucket failed", err)
		return
	}

	bufSize := dataFileMap["datafile-65-MB"]
	var reader = getDataReader("datafile-65-MB")
	defer reader.Close()

	// Save the data
	objectName := randString(60, rand.NewSource(time.Now().UnixNano()), "")
	args["objectName"] = objectName

	// Object content type
	objectContentType := "binary/octet-stream"
	args["objectContentType"] = objectContentType

	n, err := c.PutObject(bucketName, objectName, reader, int64(bufSize), minio.PutObjectOptions{ContentType: objectContentType})
	if err != nil {
		logError(testName, function, args, startTime, "", "PutObject failed", err)
		return
	}

	if n != int64(bufSize) {
		logError(testName, function, args, startTime, "", "Number of bytes returned by PutObject does not match, expected "+string(bufSize)+" got "+string(n), err)
		return
	}

	// Read the data back
	r, err := c.GetObject(bucketName, objectName, minio.GetObjectOptions{})
	if err != nil {
		logError(testName, function, args, startTime, "", "Get Object failed", err)
		return
	}

	st, err := r.Stat()
	if err != nil {
		logError(testName, function, args, startTime, "", "Stat Object failed", err)
		return
	}
	if st.Size != int64(bufSize) {
		logError(testName, function, args, startTime, "", fmt.Sprintf("Number of bytes in stat does not match, expected %d got %d", bufSize, st.Size), err)
		return
	}
	if st.ContentType != objectContentType {
		logError(testName, function, args, startTime, "", "Content types don't match", err)
		return
	}
	if err := r.Close(); err != nil {
		logError(testName, function, args, startTime, "", "Object Close failed", err)
		return
	}
	if err := r.Close(); err == nil {
		logError(testName, function, args, startTime, "", "Object is already closed, didn't return error on Close", err)
		return
	}

	// Delete all objects and buckets
	if err = cleanupBucket(bucketName, c); err != nil {
		logError(testName, function, args, startTime, "", "Cleanup failed", err)
		return
	}

	successLogger(testName, function, args, startTime).Info()
}

// Test PutObject using a large data to trigger multipart readat
func testPutObjectWithMetadata() {
	// initialize logging params
	startTime := time.Now()
	testName := getFuncName()
	function := "PutObject(bucketName, objectName, reader,size, opts)"
	args := map[string]interface{}{
		"bucketName": "",
		"objectName": "",
		"opts":       "minio.PutObjectOptions{UserMetadata: metadata, Progress: progress}",
	}

	if !isFullMode() {
		ignoredLog(testName, function, args, startTime, "Skipping functional tests for short/quick runs").Info()
		return
	}

	// Seed random based on current time.
	rand.Seed(time.Now().Unix())

	// Instantiate new minio client object.
	c, err := minio.New(
		os.Getenv(serverEndpoint),
		os.Getenv(accessKey),
		os.Getenv(secretKey),
		mustParseBool(os.Getenv(enableHTTPS)),
	)
	if err != nil {
		logError(testName, function, args, startTime, "", "Minio client object creation failed", err)
		return
	}

	// Enable tracing, write to stderr.
	// c.TraceOn(os.Stderr)

	// Set user agent.
	c.SetAppInfo("Minio-go-FunctionalTest", "0.1.0")

	// Generate a new random bucket name.
	bucketName := randString(60, rand.NewSource(time.Now().UnixNano()), "minio-go-test-")
	args["bucketName"] = bucketName

	// Make a new bucket.
	err = c.MakeBucket(bucketName, "us-east-1")
	if err != nil {
		logError(testName, function, args, startTime, "", "Make bucket failed", err)
		return
	}

	bufSize := dataFileMap["datafile-65-MB"]
	var reader = getDataReader("datafile-65-MB")
	defer reader.Close()

	// Save the data
	objectName := randString(60, rand.NewSource(time.Now().UnixNano()), "")
	args["objectName"] = objectName

	// Object custom metadata
	customContentType := "custom/contenttype"

	args["metadata"] = map[string][]string{
		"Content-Type": {customContentType},
	}

	n, err := c.PutObject(bucketName, objectName, reader, int64(bufSize), minio.PutObjectOptions{
		ContentType: customContentType})
	if err != nil {
		logError(testName, function, args, startTime, "", "PutObject failed", err)
		return
	}

	if n != int64(bufSize) {
		logError(testName, function, args, startTime, "", "Number of bytes returned by PutObject does not match, expected "+string(bufSize)+" got "+string(n), err)
		return
	}

	// Read the data back
	r, err := c.GetObject(bucketName, objectName, minio.GetObjectOptions{})
	if err != nil {
		logError(testName, function, args, startTime, "", "GetObject failed", err)
		return
	}

	st, err := r.Stat()
	if err != nil {
		logError(testName, function, args, startTime, "", "Stat failed", err)
		return
	}
	if st.Size != int64(bufSize) {
		logError(testName, function, args, startTime, "", "Number of bytes returned by PutObject does not match GetObject, expected "+string(bufSize)+" got "+string(st.Size), err)
		return
	}
	if st.ContentType != customContentType {
		logError(testName, function, args, startTime, "", "ContentType does not match, expected "+customContentType+" got "+st.ContentType, err)
		return
	}
	if err := r.Close(); err != nil {
		logError(testName, function, args, startTime, "", "Object Close failed", err)
		return
	}
	if err := r.Close(); err == nil {
		logError(testName, function, args, startTime, "", "Object already closed, should respond with error", err)
		return
	}

	// Delete all objects and buckets
	if err = cleanupBucket(bucketName, c); err != nil {
		logError(testName, function, args, startTime, "", "Cleanup failed", err)
		return
	}

	successLogger(testName, function, args, startTime).Info()
}

func testPutObjectWithContentLanguage() {
	// initialize logging params
	objectName := "test-object"
	startTime := time.Now()
	testName := getFuncName()
	function := "PutObject(bucketName, objectName, reader, size, opts)"
	args := map[string]interface{}{
		"bucketName": "",
		"objectName": objectName,
		"size":       -1,
		"opts":       "",
	}

	// Seed random based on current time.
	rand.Seed(time.Now().Unix())

	// Instantiate new minio client object.
	c, err := minio.NewV4(
		os.Getenv(serverEndpoint),
		os.Getenv(accessKey),
		os.Getenv(secretKey),
		mustParseBool(os.Getenv(enableHTTPS)),
	)
	if err != nil {
		logError(testName, function, args, startTime, "", "Minio client object creation failed", err)
		return
	}

	// Enable tracing, write to stderr.
	// c.TraceOn(os.Stderr)

	// Set user agent.
	c.SetAppInfo("Minio-go-FunctionalTest", "0.1.0")

	// Generate a new random bucket name.
	bucketName := randString(60, rand.NewSource(time.Now().UnixNano()), "minio-go-test-")
	args["bucketName"] = bucketName
	// Make a new bucket.
	err = c.MakeBucket(bucketName, "us-east-1")
	if err != nil {
		logError(testName, function, args, startTime, "", "MakeBucket failed", err)
		return
	}

	data := bytes.Repeat([]byte("a"), int(0))
	n, err := c.PutObject(bucketName, objectName, bytes.NewReader(data), int64(0), minio.PutObjectOptions{
		ContentLanguage: "en-US",
	})
	if err != nil {
		logError(testName, function, args, startTime, "", "PutObject failed", err)
		return
	}

	if n != 0 {
		logError(testName, function, args, startTime, "", "Expected upload object '0' doesn't match with PutObject return value", err)
		return
	}

	objInfo, err := c.StatObject(bucketName, objectName, minio.StatObjectOptions{})
	if err != nil {
		logError(testName, function, args, startTime, "", "StatObject failed", err)
		return
	}

	if objInfo.Metadata.Get("Content-Language") != "en-US" {
		logError(testName, function, args, startTime, "", "Expected content-language 'en-US' doesn't match with StatObject return value", err)
		return
	}

	// Delete all objects and buckets
	if err = cleanupBucket(bucketName, c); err != nil {
		logError(testName, function, args, startTime, "", "Cleanup failed", err)
		return
	}

	successLogger(testName, function, args, startTime).Info()
}

// Test put object with streaming signature.
func testPutObjectStreaming() {
	// initialize logging params
	objectName := "test-object"
	startTime := time.Now()
	testName := getFuncName()
	function := "PutObject(bucketName, objectName, reader,size,opts)"
	args := map[string]interface{}{
		"bucketName": "",
		"objectName": objectName,
		"size":       -1,
		"opts":       "",
	}

	// Seed random based on current time.
	rand.Seed(time.Now().Unix())

	// Instantiate new minio client object.
	c, err := minio.NewV4(
		os.Getenv(serverEndpoint),
		os.Getenv(accessKey),
		os.Getenv(secretKey),
		mustParseBool(os.Getenv(enableHTTPS)),
	)
	if err != nil {
		logError(testName, function, args, startTime, "", "Minio client object creation failed", err)
		return
	}

	// Enable tracing, write to stderr.
	// c.TraceOn(os.Stderr)

	// Set user agent.
	c.SetAppInfo("Minio-go-FunctionalTest", "0.1.0")

	// Generate a new random bucket name.
	bucketName := randString(60, rand.NewSource(time.Now().UnixNano()), "minio-go-test-")
	args["bucketName"] = bucketName
	// Make a new bucket.
	err = c.MakeBucket(bucketName, "us-east-1")
	if err != nil {
		logError(testName, function, args, startTime, "", "MakeBucket failed", err)
		return
	}

	// Upload an object.
	sizes := []int64{0, 64*1024 - 1, 64 * 1024}

	for _, size := range sizes {
		data := bytes.Repeat([]byte("a"), int(size))
		n, err := c.PutObject(bucketName, objectName, bytes.NewReader(data), int64(size), minio.PutObjectOptions{})
		if err != nil {
			logError(testName, function, args, startTime, "", "PutObjectStreaming failed", err)
			return
		}

		if n != size {
			logError(testName, function, args, startTime, "", "Expected upload object size doesn't match with PutObjectStreaming return value", err)
			return
		}
	}

	// Delete all objects and buckets
	if err = cleanupBucket(bucketName, c); err != nil {
		logError(testName, function, args, startTime, "", "Cleanup failed", err)
		return
	}

	successLogger(testName, function, args, startTime).Info()
}

// Test get object seeker from the end, using whence set to '2'.
func testGetObjectSeekEnd() {
	// initialize logging params
	startTime := time.Now()
	testName := getFuncName()
	function := "GetObject(bucketName, objectName)"
	args := map[string]interface{}{}

	// Seed random based on current time.
	rand.Seed(time.Now().Unix())

	// Instantiate new minio client object.
	c, err := minio.New(
		os.Getenv(serverEndpoint),
		os.Getenv(accessKey),
		os.Getenv(secretKey),
		mustParseBool(os.Getenv(enableHTTPS)),
	)
	if err != nil {
		logError(testName, function, args, startTime, "", "Minio client object creation failed", err)
		return
	}

	// Enable tracing, write to stderr.
	// c.TraceOn(os.Stderr)

	// Set user agent.
	c.SetAppInfo("Minio-go-FunctionalTest", "0.1.0")

	// Generate a new random bucket name.
	bucketName := randString(60, rand.NewSource(time.Now().UnixNano()), "minio-go-test-")
	args["bucketName"] = bucketName

	// Make a new bucket.
	err = c.MakeBucket(bucketName, "us-east-1")
	if err != nil {
		logError(testName, function, args, startTime, "", "MakeBucket failed", err)
		return
	}

	// Generate 33K of data.
	bufSize := dataFileMap["datafile-33-kB"]
	var reader = getDataReader("datafile-33-kB")
	defer reader.Close()

	// Save the data
	objectName := randString(60, rand.NewSource(time.Now().UnixNano()), "")
	args["objectName"] = objectName

	buf, err := ioutil.ReadAll(reader)
	if err != nil {
		logError(testName, function, args, startTime, "", "ReadAll failed", err)
		return
	}

	n, err := c.PutObject(bucketName, objectName, bytes.NewReader(buf), int64(len(buf)), minio.PutObjectOptions{ContentType: "binary/octet-stream"})
	if err != nil {
		logError(testName, function, args, startTime, "", "PutObject failed", err)
		return
	}

	if n != int64(bufSize) {
		logError(testName, function, args, startTime, "", "Number of bytes read does not match, expected "+string(int64(bufSize))+" got "+string(n), err)
		return
	}

	// Read the data back
	r, err := c.GetObject(bucketName, objectName, minio.GetObjectOptions{})
	if err != nil {
		logError(testName, function, args, startTime, "", "GetObject failed", err)
		return
	}

	st, err := r.Stat()
	if err != nil {
		logError(testName, function, args, startTime, "", "Stat failed", err)
		return
	}

	if st.Size != int64(bufSize) {
		logError(testName, function, args, startTime, "", "Number of bytes read does not match, expected "+string(int64(bufSize))+" got "+string(st.Size), err)
		return
	}

	pos, err := r.Seek(-100, 2)
	if err != nil {
		logError(testName, function, args, startTime, "", "Object Seek failed", err)
		return
	}
	if pos != st.Size-100 {
		logError(testName, function, args, startTime, "", "Incorrect position", err)
		return
	}
	buf2 := make([]byte, 100)
	m, err := io.ReadFull(r, buf2)
	if err != nil {
		logError(testName, function, args, startTime, "", "Error reading through io.ReadFull", err)
		return
	}
	if m != len(buf2) {
		logError(testName, function, args, startTime, "", "Number of bytes dont match, expected "+string(len(buf2))+" got "+string(m), err)
		return
	}
	hexBuf1 := fmt.Sprintf("%02x", buf[len(buf)-100:])
	hexBuf2 := fmt.Sprintf("%02x", buf2[:m])
	if hexBuf1 != hexBuf2 {
		logError(testName, function, args, startTime, "", "Values at same index dont match", err)
		return
	}
	pos, err = r.Seek(-100, 2)
	if err != nil {
		logError(testName, function, args, startTime, "", "Object Seek failed", err)
		return
	}
	if pos != st.Size-100 {
		logError(testName, function, args, startTime, "", "Incorrect position", err)
		return
	}
	if err = r.Close(); err != nil {
		logError(testName, function, args, startTime, "", "ObjectClose failed", err)
		return
	}

	// Delete all objects and buckets
	if err = cleanupBucket(bucketName, c); err != nil {
		logError(testName, function, args, startTime, "", "Cleanup failed", err)
		return
	}

	successLogger(testName, function, args, startTime).Info()
}

// Test get object reader to not throw error on being closed twice.
func testGetObjectClosedTwice() {
	// initialize logging params
	startTime := time.Now()
	testName := getFuncName()
	function := "GetObject(bucketName, objectName)"
	args := map[string]interface{}{}

	// Seed random based on current time.
	rand.Seed(time.Now().Unix())

	// Instantiate new minio client object.
	c, err := minio.New(
		os.Getenv(serverEndpoint),
		os.Getenv(accessKey),
		os.Getenv(secretKey),
		mustParseBool(os.Getenv(enableHTTPS)),
	)
	if err != nil {
		logError(testName, function, args, startTime, "", "Minio client object creation failed", err)
		return
	}

	// Enable tracing, write to stderr.
	// c.TraceOn(os.Stderr)

	// Set user agent.
	c.SetAppInfo("Minio-go-FunctionalTest", "0.1.0")

	// Generate a new random bucket name.
	bucketName := randString(60, rand.NewSource(time.Now().UnixNano()), "minio-go-test-")
	args["bucketName"] = bucketName

	// Make a new bucket.
	err = c.MakeBucket(bucketName, "us-east-1")
	if err != nil {
		logError(testName, function, args, startTime, "", "MakeBucket failed", err)
		return
	}

	// Generate 33K of data.
	bufSize := dataFileMap["datafile-33-kB"]
	var reader = getDataReader("datafile-33-kB")
	defer reader.Close()

	// Save the data
	objectName := randString(60, rand.NewSource(time.Now().UnixNano()), "")
	args["objectName"] = objectName

	n, err := c.PutObject(bucketName, objectName, reader, int64(bufSize), minio.PutObjectOptions{ContentType: "binary/octet-stream"})
	if err != nil {
		logError(testName, function, args, startTime, "", "PutObject failed", err)
		return
	}

	if n != int64(bufSize) {
		logError(testName, function, args, startTime, "", "PutObject response doesn't match sent bytes, expected "+string(int64(bufSize))+" got "+string(n), err)
		return
	}

	// Read the data back
	r, err := c.GetObject(bucketName, objectName, minio.GetObjectOptions{})
	if err != nil {
		logError(testName, function, args, startTime, "", "GetObject failed", err)
		return
	}

	st, err := r.Stat()
	if err != nil {
		logError(testName, function, args, startTime, "", "Stat failed", err)
		return
	}
	if st.Size != int64(bufSize) {
		logError(testName, function, args, startTime, "", "Number of bytes in stat does not match, expected "+string(int64(bufSize))+" got "+string(st.Size), err)
		return
	}
	if err := r.Close(); err != nil {
		logError(testName, function, args, startTime, "", "Object Close failed", err)
		return
	}
	if err := r.Close(); err == nil {
		logError(testName, function, args, startTime, "", "Already closed object. No error returned", err)
		return
	}

	// Delete all objects and buckets
	if err = cleanupBucket(bucketName, c); err != nil {
		logError(testName, function, args, startTime, "", "Cleanup failed", err)
		return
	}

	successLogger(testName, function, args, startTime).Info()
}

// Test RemoveObjectsWithContext request context cancels after timeout
func testRemoveObjectsWithContext() {
	// Initialize logging params.
	startTime := time.Now()
	testName := getFuncName()
	function := "RemoveObjectsWithContext(ctx, bucketName, objectsCh)"
	args := map[string]interface{}{
		"bucketName": "",
	}

	// Seed random based on current tie.
	rand.Seed(time.Now().Unix())

	// Instantiate new minio client.
	c, err := minio.New(
		os.Getenv(serverEndpoint),
		os.Getenv(accessKey),
		os.Getenv(secretKey),
		mustParseBool(os.Getenv(enableHTTPS)),
	)
	if err != nil {
		logError(testName, function, args, startTime, "", "Minio client object creation failed", err)
		return
	}

	// Set user agent.
	c.SetAppInfo("Minio-go-FunctionalTest", "0.1.0")
	// Enable tracing, write to stdout.
	// c.TraceOn(os.Stderr)

	// Generate a new random bucket name.
	bucketName := randString(60, rand.NewSource(time.Now().UnixNano()), "minio-go-test-")
	args["bucketName"] = bucketName

	// Make a new bucket.
	err = c.MakeBucket(bucketName, "us-east-1")
	if err != nil {
		logError(testName, function, args, startTime, "", "MakeBucket failed", err)
	}

	// Generate put data.
	r := bytes.NewReader(bytes.Repeat([]byte("a"), 8))

	// Multi remove of 20 objects.
	nrObjects := 20
	objectsCh := make(chan string)
	go func() {
		defer close(objectsCh)
		for i := 0; i < nrObjects; i++ {
			objectName := "sample" + strconv.Itoa(i) + ".txt"
			_, err = c.PutObject(bucketName, objectName, r, 8, minio.PutObjectOptions{ContentType: "application/octet-stream"})
			if err != nil {
				logError(testName, function, args, startTime, "", "PutObject failed", err)
				continue
			}
			objectsCh <- objectName
		}
	}()
	// Set context to cancel in 1 nanosecond.
	ctx, cancel := context.WithTimeout(context.Background(), 1*time.Nanosecond)
	args["ctx"] = ctx
	defer cancel()

	// Call RemoveObjectsWithContext API with short timeout.
	errorCh := c.RemoveObjectsWithContext(ctx, bucketName, objectsCh)
	// Check for error.
	select {
	case r := <-errorCh:
		if r.Err == nil {
			logError(testName, function, args, startTime, "", "RemoveObjectsWithContext should fail on short timeout", err)
			return
		}
	}
	// Set context with longer timeout.
	ctx, cancel = context.WithTimeout(context.Background(), 1*time.Hour)
	args["ctx"] = ctx
	defer cancel()
	// Perform RemoveObjectsWithContext with the longer timeout. Expect the removals to succeed.
	errorCh = c.RemoveObjectsWithContext(ctx, bucketName, objectsCh)
	select {
	case r, more := <-errorCh:
		if more || r.Err != nil {
			logError(testName, function, args, startTime, "", "Unexpected error", r.Err)
			return
		}
	}

	// Delete all objects and buckets.
	if err = cleanupBucket(bucketName, c); err != nil {
		logError(testName, function, args, startTime, "", "Cleanup failed", err)
		return
	}
	successLogger(testName, function, args, startTime).Info()
}

// Test removing multiple objects with Remove API
func testRemoveMultipleObjects() {
	// initialize logging params
	startTime := time.Now()
	testName := getFuncName()
	function := "RemoveObjects(bucketName, objectsCh)"
	args := map[string]interface{}{
		"bucketName": "",
	}

	// Seed random based on current time.
	rand.Seed(time.Now().Unix())

	// Instantiate new minio client object.
	c, err := minio.New(
		os.Getenv(serverEndpoint),
		os.Getenv(accessKey),
		os.Getenv(secretKey),
		mustParseBool(os.Getenv(enableHTTPS)),
	)

	if err != nil {
		logError(testName, function, args, startTime, "", "Minio client object creation failed", err)
		return
	}

	// Set user agent.
	c.SetAppInfo("Minio-go-FunctionalTest", "0.1.0")

	// Enable tracing, write to stdout.
	// c.TraceOn(os.Stderr)

	// Generate a new random bucket name.
	bucketName := randString(60, rand.NewSource(time.Now().UnixNano()), "minio-go-test-")
	args["bucketName"] = bucketName

	// Make a new bucket.
	err = c.MakeBucket(bucketName, "us-east-1")
	if err != nil {
		logError(testName, function, args, startTime, "", "MakeBucket failed", err)
		return
	}

	r := bytes.NewReader(bytes.Repeat([]byte("a"), 8))

	// Multi remove of 1100 objects
	nrObjects := 200

	objectsCh := make(chan string)

	go func() {
		defer close(objectsCh)
		// Upload objects and send them to objectsCh
		for i := 0; i < nrObjects; i++ {
			objectName := "sample" + strconv.Itoa(i) + ".txt"
			_, err = c.PutObject(bucketName, objectName, r, 8, minio.PutObjectOptions{ContentType: "application/octet-stream"})
			if err != nil {
				logError(testName, function, args, startTime, "", "PutObject failed", err)
				continue
			}
			objectsCh <- objectName
		}
	}()

	// Call RemoveObjects API
	errorCh := c.RemoveObjects(bucketName, objectsCh)

	// Check if errorCh doesn't receive any error
	select {
	case r, more := <-errorCh:
		if more {
			logError(testName, function, args, startTime, "", "Unexpected error", r.Err)
			return
		}
	}

	// Delete all objects and buckets
	if err = cleanupBucket(bucketName, c); err != nil {
		logError(testName, function, args, startTime, "", "Cleanup failed", err)
		return
	}

	successLogger(testName, function, args, startTime).Info()
}

// Tests FPutObject of a big file to trigger multipart
func testFPutObjectMultipart() {
	// initialize logging params
	startTime := time.Now()
	testName := getFuncName()
	function := "FPutObject(bucketName, objectName, fileName, opts)"
	args := map[string]interface{}{
		"bucketName": "",
		"objectName": "",
		"fileName":   "",
		"opts":       "",
	}

	// Seed random based on current time.
	rand.Seed(time.Now().Unix())

	// Instantiate new minio client object.
	c, err := minio.New(
		os.Getenv(serverEndpoint),
		os.Getenv(accessKey),
		os.Getenv(secretKey),
		mustParseBool(os.Getenv(enableHTTPS)),
	)
	if err != nil {
		logError(testName, function, args, startTime, "", "Minio client object creation failed", err)
		return
	}

	// Enable tracing, write to stderr.
	// c.TraceOn(os.Stderr)

	// Set user agent.
	c.SetAppInfo("Minio-go-FunctionalTest", "0.1.0")

	// Generate a new random bucket name.
	bucketName := randString(60, rand.NewSource(time.Now().UnixNano()), "minio-go-test-")
	args["bucketName"] = bucketName

	// Make a new bucket.
	err = c.MakeBucket(bucketName, "us-east-1")
	if err != nil {
		logError(testName, function, args, startTime, "", "MakeBucket failed", err)
		return
	}

	// Upload 4 parts to utilize all 3 'workers' in multipart and still have a part to upload.
	var fileName = getMintDataDirFilePath("datafile-65-MB")
	if fileName == "" {
		// Make a temp file with minPartSize bytes of data.
		file, err := ioutil.TempFile(os.TempDir(), "FPutObjectTest")
		if err != nil {
			logError(testName, function, args, startTime, "", "TempFile creation failed", err)
			return
		}
		// Upload 2 parts to utilize all 3 'workers' in multipart and still have a part to upload.
		if _, err = io.Copy(file, getDataReader("datafile-65-MB")); err != nil {
			logError(testName, function, args, startTime, "", "Copy failed", err)
			return
		}
		if err = file.Close(); err != nil {
			logError(testName, function, args, startTime, "", "File Close failed", err)
			return
		}
		fileName = file.Name()
		args["fileName"] = fileName
	}
	totalSize := dataFileMap["datafile-65-MB"]
	// Set base object name
	objectName := bucketName + "FPutObject" + "-standard"
	args["objectName"] = objectName

	objectContentType := "testapplication/octet-stream"
	args["objectContentType"] = objectContentType

	// Perform standard FPutObject with contentType provided (Expecting application/octet-stream)
	n, err := c.FPutObject(bucketName, objectName, fileName, minio.PutObjectOptions{ContentType: objectContentType})
	if err != nil {
		logError(testName, function, args, startTime, "", "FPutObject failed", err)
		return
	}
	if n != int64(totalSize) {
		logError(testName, function, args, startTime, "", "FPutObject failed", err)
		return
	}

	r, err := c.GetObject(bucketName, objectName, minio.GetObjectOptions{})
	if err != nil {
		logError(testName, function, args, startTime, "", "GetObject failed", err)
		return
	}
	objInfo, err := r.Stat()
	if err != nil {
		logError(testName, function, args, startTime, "", "Unexpected error", err)
		return
	}
	if objInfo.Size != int64(totalSize) {
		logError(testName, function, args, startTime, "", "Number of bytes does not match, expected "+string(int64(totalSize))+" got "+string(objInfo.Size), err)
		return
	}
	if objInfo.ContentType != objectContentType {
		logError(testName, function, args, startTime, "", "ContentType doesn't match", err)
		return
	}

	// Delete all objects and buckets
	if err = cleanupBucket(bucketName, c); err != nil {
		logError(testName, function, args, startTime, "", "Cleanup failed", err)
		return
	}

	successLogger(testName, function, args, startTime).Info()
}

// Tests FPutObject with null contentType (default = application/octet-stream)
func testFPutObject() {
	// initialize logging params
	startTime := time.Now()
	testName := getFuncName()
	function := "FPutObject(bucketName, objectName, fileName, opts)"

	args := map[string]interface{}{
		"bucketName": "",
		"objectName": "",
		"fileName":   "",
		"opts":       "",
	}

	// Seed random based on current time.
	rand.Seed(time.Now().Unix())

	// Instantiate new minio client object.
	c, err := minio.New(
		os.Getenv(serverEndpoint),
		os.Getenv(accessKey),
		os.Getenv(secretKey),
		mustParseBool(os.Getenv(enableHTTPS)),
	)
	if err != nil {
		logError(testName, function, args, startTime, "", "Minio client object creation failed", err)
		return
	}

	// Enable tracing, write to stderr.
	// c.TraceOn(os.Stderr)

	// Set user agent.
	c.SetAppInfo("Minio-go-FunctionalTest", "0.1.0")

	// Generate a new random bucket name.
	bucketName := randString(60, rand.NewSource(time.Now().UnixNano()), "minio-go-test-")
	location := "us-east-1"

	// Make a new bucket.
	args["bucketName"] = bucketName
	args["location"] = location
	function = "MakeBucket()bucketName, location"
	err = c.MakeBucket(bucketName, location)
	if err != nil {
		logError(testName, function, args, startTime, "", "MakeBucket failed", err)
		return
	}

	// Upload 3 parts worth of data to use all 3 of multiparts 'workers' and have an extra part.
	// Use different data in part for multipart tests to check parts are uploaded in correct order.
	var fName = getMintDataDirFilePath("datafile-65-MB")
	if fName == "" {
		// Make a temp file with minPartSize bytes of data.
		file, err := ioutil.TempFile(os.TempDir(), "FPutObjectTest")
		if err != nil {
			logError(testName, function, args, startTime, "", "TempFile creation failed", err)
			return
		}

		// Upload 3 parts to utilize all 3 'workers' in multipart and still have a part to upload.
		if _, err = io.Copy(file, getDataReader("datafile-65-MB")); err != nil {
			logError(testName, function, args, startTime, "", "File copy failed", err)
			return
		}
		// Close the file pro-actively for windows.
		if err = file.Close(); err != nil {
			logError(testName, function, args, startTime, "", "File close failed", err)
			return
		}
		defer os.Remove(file.Name())
		fName = file.Name()
	}
	totalSize := dataFileMap["datafile-65-MB"]

	// Set base object name
	function = "FPutObject(bucketName, objectName, fileName, opts)"
	objectName := bucketName + "FPutObject"
	args["objectName"] = objectName + "-standard"
	args["fileName"] = fName
	args["opts"] = minio.PutObjectOptions{ContentType: "application/octet-stream"}

	// Perform standard FPutObject with contentType provided (Expecting application/octet-stream)
	n, err := c.FPutObject(bucketName, objectName+"-standard", fName, minio.PutObjectOptions{ContentType: "application/octet-stream"})

	if err != nil {
		logError(testName, function, args, startTime, "", "FPutObject failed", err)
		return
	}
	if n != int64(totalSize) {
		logError(testName, function, args, startTime, "", "Number of bytes does not match, expected "+string(totalSize)+", got "+string(n), err)
		return
	}

	// Perform FPutObject with no contentType provided (Expecting application/octet-stream)
	args["objectName"] = objectName + "-Octet"
	n, err = c.FPutObject(bucketName, objectName+"-Octet", fName, minio.PutObjectOptions{})
	if err != nil {
		logError(testName, function, args, startTime, "", "File close failed", err)
		return
	}
	if n != int64(totalSize) {
		logError(testName, function, args, startTime, "", "Number of bytes does not match, expected "+string(totalSize)+", got "+string(n), err)
		return
	}
	srcFile, err := os.Open(fName)
	if err != nil {
		logError(testName, function, args, startTime, "", "File open failed", err)
		return
	}
	defer srcFile.Close()
	// Add extension to temp file name
	tmpFile, err := os.Create(fName + ".gtar")
	if err != nil {
		logError(testName, function, args, startTime, "", "File create failed", err)
		return
	}
	defer tmpFile.Close()
	_, err = io.Copy(tmpFile, srcFile)
	if err != nil {
		logError(testName, function, args, startTime, "", "File copy failed", err)
		return
	}

	// Perform FPutObject with no contentType provided (Expecting application/x-gtar)
	args["objectName"] = objectName + "-GTar"
	n, err = c.FPutObject(bucketName, objectName+"-GTar", fName+".gtar", minio.PutObjectOptions{})
	if err != nil {
		logError(testName, function, args, startTime, "", "FPutObject failed", err)
		return
	}
	if n != int64(totalSize) {
		logError(testName, function, args, startTime, "", "Number of bytes does not match, expected "+string(totalSize)+", got "+string(n), err)
		return
	}

	// Check headers
	function = "StatObject(bucketName, objectName, opts)"
	args["objectName"] = objectName + "-standard"
	rStandard, err := c.StatObject(bucketName, objectName+"-standard", minio.StatObjectOptions{})
	if err != nil {
		logError(testName, function, args, startTime, "", "StatObject failed", err)
		return
	}
	if rStandard.ContentType != "application/octet-stream" {
		logError(testName, function, args, startTime, "", "ContentType does not match, expected application/octet-stream, got "+rStandard.ContentType, err)
		return
	}

	function = "StatObject(bucketName, objectName, opts)"
	args["objectName"] = objectName + "-Octet"
	rOctet, err := c.StatObject(bucketName, objectName+"-Octet", minio.StatObjectOptions{})
	if err != nil {
		logError(testName, function, args, startTime, "", "StatObject failed", err)
		return
	}
	if rOctet.ContentType != "application/octet-stream" {
		logError(testName, function, args, startTime, "", "ContentType does not match, expected application/octet-stream, got "+rOctet.ContentType, err)
		return
	}

	function = "StatObject(bucketName, objectName, opts)"
	args["objectName"] = objectName + "-GTar"
	rGTar, err := c.StatObject(bucketName, objectName+"-GTar", minio.StatObjectOptions{})
	if err != nil {
		logError(testName, function, args, startTime, "", "StatObject failed", err)
		return
	}
	if rGTar.ContentType != "application/x-gtar" {
		logError(testName, function, args, startTime, "", "ContentType does not match, expected application/x-gtar, got "+rGTar.ContentType, err)
		return
	}

	// Delete all objects and buckets
	if err = cleanupBucket(bucketName, c); err != nil {
		logError(testName, function, args, startTime, "", "Cleanup failed", err)
		return
	}

	if err = os.Remove(fName + ".gtar"); err != nil {
		logError(testName, function, args, startTime, "", "File remove failed", err)
		return
	}

	successLogger(testName, function, args, startTime).Info()
}

// Tests FPutObjectWithContext request context cancels after timeout
func testFPutObjectWithContext() {
	// initialize logging params
	startTime := time.Now()
	testName := getFuncName()
	function := "FPutObject(bucketName, objectName, fileName, opts)"
	args := map[string]interface{}{
		"bucketName": "",
		"objectName": "",
		"fileName":   "",
		"opts":       "",
	}
	// Seed random based on current time.
	rand.Seed(time.Now().Unix())

	// Instantiate new minio client object.
	c, err := minio.New(
		os.Getenv(serverEndpoint),
		os.Getenv(accessKey),
		os.Getenv(secretKey),
		mustParseBool(os.Getenv(enableHTTPS)),
	)
	if err != nil {
		logError(testName, function, args, startTime, "", "Minio client object creation failed", err)
		return
	}

	// Enable tracing, write to stderr.
	// c.TraceOn(os.Stderr)

	// Set user agent.
	c.SetAppInfo("Minio-go-FunctionalTest", "0.1.0")

	// Generate a new random bucket name.
	bucketName := randString(60, rand.NewSource(time.Now().UnixNano()), "minio-go-test-")
	args["bucketName"] = bucketName

	// Make a new bucket.
	err = c.MakeBucket(bucketName, "us-east-1")
	if err != nil {
		logError(testName, function, args, startTime, "", "MakeBucket failed", err)
		return
	}

	// Upload 1 parts worth of data to use multipart upload.
	// Use different data in part for multipart tests to check parts are uploaded in correct order.
	var fName = getMintDataDirFilePath("datafile-1-MB")
	if fName == "" {
		// Make a temp file with 1 MiB bytes of data.
		file, err := ioutil.TempFile(os.TempDir(), "FPutObjectWithContextTest")
		if err != nil {
			logError(testName, function, args, startTime, "", "TempFile creation failed", err)
			return
		}

		// Upload 1 parts to trigger multipart upload
		if _, err = io.Copy(file, getDataReader("datafile-1-MB")); err != nil {
			logError(testName, function, args, startTime, "", "File copy failed", err)
			return
		}
		// Close the file pro-actively for windows.
		if err = file.Close(); err != nil {
			logError(testName, function, args, startTime, "", "File close failed", err)
			return
		}
		defer os.Remove(file.Name())
		fName = file.Name()
	}
	totalSize := dataFileMap["datafile-1-MB"]

	// Set base object name
	objectName := bucketName + "FPutObjectWithContext"
	args["objectName"] = objectName
	ctx, cancel := context.WithTimeout(context.Background(), 1*time.Nanosecond)
	args["ctx"] = ctx
	defer cancel()

	// Perform standard FPutObjectWithContext with contentType provided (Expecting application/octet-stream)
	_, err = c.FPutObjectWithContext(ctx, bucketName, objectName+"-Shorttimeout", fName, minio.PutObjectOptions{ContentType: "application/octet-stream"})
	if err == nil {
		logError(testName, function, args, startTime, "", "FPutObjectWithContext should fail on short timeout", err)
		return
	}
	ctx, cancel = context.WithTimeout(context.Background(), 1*time.Hour)
	defer cancel()
	// Perform FPutObjectWithContext with a long timeout. Expect the put object to succeed
	n, err := c.FPutObjectWithContext(ctx, bucketName, objectName+"-Longtimeout", fName, minio.PutObjectOptions{})
	if err != nil {
		logError(testName, function, args, startTime, "", "FPutObjectWithContext shouldn't fail on long timeout", err)
		return
	}
	if n != int64(totalSize) {
		logError(testName, function, args, startTime, "", "Number of bytes does not match, expected "+string(totalSize)+", got "+string(n), err)
		return
	}

	_, err = c.StatObject(bucketName, objectName+"-Longtimeout", minio.StatObjectOptions{})
	if err != nil {
		logError(testName, function, args, startTime, "", "StatObject failed", err)
		return
	}

	// Delete all objects and buckets
	if err = cleanupBucket(bucketName, c); err != nil {
		logError(testName, function, args, startTime, "", "Cleanup failed", err)
		return
	}

	successLogger(testName, function, args, startTime).Info()

}

// Tests FPutObjectWithContext request context cancels after timeout
func testFPutObjectWithContextV2() {
	// initialize logging params
	startTime := time.Now()
	testName := getFuncName()
	function := "FPutObjectWithContext(ctx, bucketName, objectName, fileName, opts)"
	args := map[string]interface{}{
		"bucketName": "",
		"objectName": "",
		"opts":       "minio.PutObjectOptions{ContentType:objectContentType}",
	}
	// Seed random based on current time.
	rand.Seed(time.Now().Unix())

	// Instantiate new minio client object.
	c, err := minio.NewV2(
		os.Getenv(serverEndpoint),
		os.Getenv(accessKey),
		os.Getenv(secretKey),
		mustParseBool(os.Getenv(enableHTTPS)),
	)
	if err != nil {
		logError(testName, function, args, startTime, "", "Minio client object creation failed", err)
		return
	}

	// Enable tracing, write to stderr.
	// c.TraceOn(os.Stderr)

	// Set user agent.
	c.SetAppInfo("Minio-go-FunctionalTest", "0.1.0")

	// Generate a new random bucket name.
	bucketName := randString(60, rand.NewSource(time.Now().UnixNano()), "minio-go-test-")
	args["bucketName"] = bucketName

	// Make a new bucket.
	err = c.MakeBucket(bucketName, "us-east-1")
	if err != nil {
		logError(testName, function, args, startTime, "", "MakeBucket failed", err)
		return
	}

	// Upload 1 parts worth of data to use multipart upload.
	// Use different data in part for multipart tests to check parts are uploaded in correct order.
	var fName = getMintDataDirFilePath("datafile-1-MB")
	if fName == "" {
		// Make a temp file with 1 MiB bytes of data.
		file, err := ioutil.TempFile(os.TempDir(), "FPutObjectWithContextTest")
		if err != nil {
			logError(testName, function, args, startTime, "", "Temp file creation failed", err)
			return
		}

		// Upload 1 parts to trigger multipart upload
		if _, err = io.Copy(file, getDataReader("datafile-1-MB")); err != nil {
			logError(testName, function, args, startTime, "", "File copy failed", err)
			return
		}

		// Close the file pro-actively for windows.
		if err = file.Close(); err != nil {
			logError(testName, function, args, startTime, "", "File close failed", err)
			return
		}
		defer os.Remove(file.Name())
		fName = file.Name()
	}
	totalSize := dataFileMap["datafile-1-MB"]

	// Set base object name
	objectName := bucketName + "FPutObjectWithContext"
	args["objectName"] = objectName

	ctx, cancel := context.WithTimeout(context.Background(), 1*time.Nanosecond)
	args["ctx"] = ctx
	defer cancel()

	// Perform standard FPutObjectWithContext with contentType provided (Expecting application/octet-stream)
	_, err = c.FPutObjectWithContext(ctx, bucketName, objectName+"-Shorttimeout", fName, minio.PutObjectOptions{ContentType: "application/octet-stream"})
	if err == nil {
		logError(testName, function, args, startTime, "", "FPutObjectWithContext should fail on short timeout", err)
		return
	}
	ctx, cancel = context.WithTimeout(context.Background(), 1*time.Hour)
	defer cancel()
	// Perform FPutObjectWithContext with a long timeout. Expect the put object to succeed
	n, err := c.FPutObjectWithContext(ctx, bucketName, objectName+"-Longtimeout", fName, minio.PutObjectOptions{})
	if err != nil {
		logError(testName, function, args, startTime, "", "FPutObjectWithContext shouldn't fail on longer timeout", err)
		return
	}
	if n != int64(totalSize) {
		logError(testName, function, args, startTime, "", "Number of bytes does not match:wanted"+string(totalSize)+" got "+string(n), err)
		return
	}

	_, err = c.StatObject(bucketName, objectName+"-Longtimeout", minio.StatObjectOptions{})
	if err != nil {
		logError(testName, function, args, startTime, "", "StatObject failed", err)
		return
	}

	// Delete all objects and buckets
	if err = cleanupBucket(bucketName, c); err != nil {
		logError(testName, function, args, startTime, "", "Cleanup failed", err)
		return
	}

	successLogger(testName, function, args, startTime).Info()

}

// Test validates putObject with context to see if request cancellation is honored.
func testPutObjectWithContext() {
	// initialize logging params
	startTime := time.Now()
	testName := getFuncName()
	function := "PutObjectWithContext(ctx, bucketName, objectName, fileName, opts)"
	args := map[string]interface{}{
		"ctx":        "",
		"bucketName": "",
		"objectName": "",
		"opts":       "",
	}
	// Instantiate new minio client object.
	c, err := minio.NewV4(
		os.Getenv(serverEndpoint),
		os.Getenv(accessKey),
		os.Getenv(secretKey),
		mustParseBool(os.Getenv(enableHTTPS)),
	)
	if err != nil {
		logError(testName, function, args, startTime, "", "Minio client object creation failed", err)
		return
	}

	// Enable tracing, write to stderr.
	// c.TraceOn(os.Stderr)

	// Set user agent.
	c.SetAppInfo("Minio-go-FunctionalTest", "0.1.0")

	// Make a new bucket.
	bucketName := randString(60, rand.NewSource(time.Now().UnixNano()), "minio-go-test-")
	args["bucketName"] = bucketName

	err = c.MakeBucket(bucketName, "us-east-1")
	if err != nil {
		logError(testName, function, args, startTime, "", "MakeBucket call failed", err)
		return
	}
	bufSize := dataFileMap["datafile-33-kB"]
	var reader = getDataReader("datafile-33-kB")
	defer reader.Close()
	objectName := fmt.Sprintf("test-file-%v", rand.Uint32())
	args["objectName"] = objectName

	ctx, cancel := context.WithTimeout(context.Background(), 1*time.Nanosecond)
	args["ctx"] = ctx
	args["opts"] = minio.PutObjectOptions{ContentType: "binary/octet-stream"}
	defer cancel()

	_, err = c.PutObjectWithContext(ctx, bucketName, objectName, reader, int64(bufSize), minio.PutObjectOptions{ContentType: "binary/octet-stream"})
	if err == nil {
		logError(testName, function, args, startTime, "", "PutObjectWithContext should fail on short timeout", err)
		return
	}

	ctx, cancel = context.WithTimeout(context.Background(), 1*time.Hour)
	args["ctx"] = ctx

	defer cancel()
	reader = getDataReader("datafile-33-kB")
	defer reader.Close()
	_, err = c.PutObjectWithContext(ctx, bucketName, objectName, reader, int64(bufSize), minio.PutObjectOptions{ContentType: "binary/octet-stream"})
	if err != nil {
		logError(testName, function, args, startTime, "", "PutObjectWithContext with long timeout failed", err)
		return
	}

	// Delete all objects and buckets
	if err = cleanupBucket(bucketName, c); err != nil {
		logError(testName, function, args, startTime, "", "Cleanup failed", err)
		return
	}

	successLogger(testName, function, args, startTime).Info()

}

// Tests get object ReaderSeeker interface methods.
func testGetObjectReadSeekFunctional() {
	// initialize logging params
	startTime := time.Now()
	testName := getFuncName()
	function := "GetObject(bucketName, objectName)"
	args := map[string]interface{}{}

	// Seed random based on current time.
	rand.Seed(time.Now().Unix())

	// Instantiate new minio client object.
	c, err := minio.New(
		os.Getenv(serverEndpoint),
		os.Getenv(accessKey),
		os.Getenv(secretKey),
		mustParseBool(os.Getenv(enableHTTPS)),
	)
	if err != nil {
		logError(testName, function, args, startTime, "", "Minio client object creation failed", err)
		return
	}

	// Enable tracing, write to stderr.
	// c.TraceOn(os.Stderr)

	// Set user agent.
	c.SetAppInfo("Minio-go-FunctionalTest", "0.1.0")

	// Generate a new random bucket name.
	bucketName := randString(60, rand.NewSource(time.Now().UnixNano()), "minio-go-test-")
	args["bucketName"] = bucketName

	// Make a new bucket.
	err = c.MakeBucket(bucketName, "us-east-1")
	if err != nil {
		logError(testName, function, args, startTime, "", "MakeBucket failed", err)
		return
	}

	defer func() {
		// Delete all objects and buckets
		if err = cleanupBucket(bucketName, c); err != nil {
			logError(testName, function, args, startTime, "", "Cleanup failed", err)
			return
		}
	}()

	// Generate 33K of data.
	bufSize := dataFileMap["datafile-33-kB"]
	var reader = getDataReader("datafile-33-kB")
	defer reader.Close()

	objectName := randString(60, rand.NewSource(time.Now().UnixNano()), "")
	args["objectName"] = objectName

	buf, err := ioutil.ReadAll(reader)
	if err != nil {
		logError(testName, function, args, startTime, "", "ReadAll failed", err)
		return
	}

	// Save the data
	n, err := c.PutObject(bucketName, objectName, bytes.NewReader(buf), int64(len(buf)), minio.PutObjectOptions{ContentType: "binary/octet-stream"})
	if err != nil {
		logError(testName, function, args, startTime, "", "PutObject failed", err)
		return
	}

	if n != int64(bufSize) {
		logError(testName, function, args, startTime, "", "Number of bytes does not match, expected "+string(int64(bufSize))+", got "+string(n), err)
		return
	}

	// Read the data back
	r, err := c.GetObject(bucketName, objectName, minio.GetObjectOptions{})
	if err != nil {
		logError(testName, function, args, startTime, "", "GetObject failed", err)
		return
	}

	st, err := r.Stat()
	if err != nil {
		logError(testName, function, args, startTime, "", "Stat object failed", err)
		return
	}

	if st.Size != int64(bufSize) {
		logError(testName, function, args, startTime, "", "Number of bytes does not match, expected "+string(int64(bufSize))+", got "+string(st.Size), err)
		return
	}

	// This following function helps us to compare data from the reader after seek
	// with the data from the original buffer
	cmpData := func(r io.Reader, start, end int) {
		if end-start == 0 {
			return
		}
		buffer := bytes.NewBuffer([]byte{})
		if _, err := io.CopyN(buffer, r, int64(bufSize)); err != nil {
			if err != io.EOF {
				logError(testName, function, args, startTime, "", "CopyN failed", err)
				return
			}
		}
		if !bytes.Equal(buf[start:end], buffer.Bytes()) {
			logError(testName, function, args, startTime, "", "Incorrect read bytes v/s original buffer", err)
			return
		}
	}

	// Generic seek error for errors other than io.EOF
	seekErr := errors.New("seek error")

	testCases := []struct {
		offset    int64
		whence    int
		pos       int64
		err       error
		shouldCmp bool
		start     int
		end       int
	}{
		// Start from offset 0, fetch data and compare
		{0, 0, 0, nil, true, 0, 0},
		// Start from offset 2048, fetch data and compare
		{2048, 0, 2048, nil, true, 2048, bufSize},
		// Start from offset larger than possible
		{int64(bufSize) + 1024, 0, 0, seekErr, false, 0, 0},
		// Move to offset 0 without comparing
		{0, 0, 0, nil, false, 0, 0},
		// Move one step forward and compare
		{1, 1, 1, nil, true, 1, bufSize},
		// Move larger than possible
		{int64(bufSize), 1, 0, seekErr, false, 0, 0},
		// Provide negative offset with CUR_SEEK
		{int64(-1), 1, 0, seekErr, false, 0, 0},
		// Test with whence SEEK_END and with positive offset
		{1024, 2, int64(bufSize) - 1024, io.EOF, true, 0, 0},
		// Test with whence SEEK_END and with negative offset
		{-1024, 2, int64(bufSize) - 1024, nil, true, bufSize - 1024, bufSize},
		// Test with whence SEEK_END and with large negative offset
		{-int64(bufSize) * 2, 2, 0, seekErr, true, 0, 0},
	}

	for i, testCase := range testCases {
		// Perform seek operation
		n, err := r.Seek(testCase.offset, testCase.whence)
		// We expect an error
		if testCase.err == seekErr && err == nil {
			logError(testName, function, args, startTime, "", "Test "+string(i+1)+", unexpected err value: expected: "+testCase.err.Error()+", found: "+err.Error(), err)
			return
		}
		// We expect a specific error
		if testCase.err != seekErr && testCase.err != err {
			logError(testName, function, args, startTime, "", "Test "+string(i+1)+", unexpected err value: expected: "+testCase.err.Error()+", found: "+err.Error(), err)
			return
		}
		// If we expect an error go to the next loop
		if testCase.err != nil {
			continue
		}
		// Check the returned seek pos
		if n != testCase.pos {
			logError(testName, function, args, startTime, "", "Test "+string(i+1)+", number of bytes seeked does not match, expected "+string(testCase.pos)+", got "+string(n), err)
			return
		}
		// Compare only if shouldCmp is activated
		if testCase.shouldCmp {
			cmpData(r, testCase.start, testCase.end)
		}
	}
	successLogger(testName, function, args, startTime).Info()
}

// Tests get object ReaderAt interface methods.
func testGetObjectReadAtFunctional() {
	// initialize logging params
	startTime := time.Now()
	testName := getFuncName()
	function := "GetObject(bucketName, objectName)"
	args := map[string]interface{}{}

	// Seed random based on current time.
	rand.Seed(time.Now().Unix())

	// Instantiate new minio client object.
	c, err := minio.New(
		os.Getenv(serverEndpoint),
		os.Getenv(accessKey),
		os.Getenv(secretKey),
		mustParseBool(os.Getenv(enableHTTPS)),
	)
	if err != nil {
		logError(testName, function, args, startTime, "", "Minio client object creation failed", err)
		return
	}

	// Enable tracing, write to stderr.
	// c.TraceOn(os.Stderr)

	// Set user agent.
	c.SetAppInfo("Minio-go-FunctionalTest", "0.1.0")

	// Generate a new random bucket name.
	bucketName := randString(60, rand.NewSource(time.Now().UnixNano()), "minio-go-test-")
	args["bucketName"] = bucketName

	// Make a new bucket.
	err = c.MakeBucket(bucketName, "us-east-1")
	if err != nil {
		logError(testName, function, args, startTime, "", "MakeBucket failed", err)
		return
	}

	// Generate 33K of data.
	bufSize := dataFileMap["datafile-33-kB"]
	var reader = getDataReader("datafile-33-kB")
	defer reader.Close()

	objectName := randString(60, rand.NewSource(time.Now().UnixNano()), "")
	args["objectName"] = objectName

	buf, err := ioutil.ReadAll(reader)
	if err != nil {
		logError(testName, function, args, startTime, "", "ReadAll failed", err)
		return
	}

	// Save the data
	n, err := c.PutObject(bucketName, objectName, bytes.NewReader(buf), int64(len(buf)), minio.PutObjectOptions{ContentType: "binary/octet-stream"})
	if err != nil {
		logError(testName, function, args, startTime, "", "PutObject failed", err)
		return
	}

	if n != int64(bufSize) {
		logError(testName, function, args, startTime, "", "Number of bytes does not match, expected "+string(int64(bufSize))+", got "+string(n), err)
		return
	}

	// read the data back
	r, err := c.GetObject(bucketName, objectName, minio.GetObjectOptions{})
	if err != nil {
		logError(testName, function, args, startTime, "", "PutObject failed", err)
		return
	}
	offset := int64(2048)

	// read directly
	buf1 := make([]byte, 512)
	buf2 := make([]byte, 512)
	buf3 := make([]byte, 512)
	buf4 := make([]byte, 512)

	// Test readAt before stat is called such that objectInfo doesn't change.
	m, err := r.ReadAt(buf1, offset)
	if err != nil {
		logError(testName, function, args, startTime, "", "ReadAt failed", err)
		return
	}
	if m != len(buf1) {
		logError(testName, function, args, startTime, "", "ReadAt read shorter bytes before reaching EOF, expected "+string(len(buf1))+", got "+string(m), err)
		return
	}
	if !bytes.Equal(buf1, buf[offset:offset+512]) {
		logError(testName, function, args, startTime, "", "Incorrect read between two ReadAt from same offset", err)
		return
	}
	offset += 512

	st, err := r.Stat()
	if err != nil {
		logError(testName, function, args, startTime, "", "Stat failed", err)
		return
	}

	if st.Size != int64(bufSize) {
		logError(testName, function, args, startTime, "", "Number of bytes in stat does not match, expected "+string(int64(bufSize))+", got "+string(st.Size), err)
		return
	}

	m, err = r.ReadAt(buf2, offset)
	if err != nil {
		logError(testName, function, args, startTime, "", "ReadAt failed", err)
		return
	}
	if m != len(buf2) {
		logError(testName, function, args, startTime, "", "ReadAt read shorter bytes before reaching EOF, expected "+string(len(buf2))+", got "+string(m), err)
		return
	}
	if !bytes.Equal(buf2, buf[offset:offset+512]) {
		logError(testName, function, args, startTime, "", "Incorrect read between two ReadAt from same offset", err)
		return
	}

	offset += 512
	m, err = r.ReadAt(buf3, offset)
	if err != nil {
		logError(testName, function, args, startTime, "", "ReadAt failed", err)
		return
	}
	if m != len(buf3) {
		logError(testName, function, args, startTime, "", "ReadAt read shorter bytes before reaching EOF, expected "+string(len(buf3))+", got "+string(m), err)
		return
	}
	if !bytes.Equal(buf3, buf[offset:offset+512]) {
		logError(testName, function, args, startTime, "", "Incorrect read between two ReadAt from same offset", err)
		return
	}
	offset += 512
	m, err = r.ReadAt(buf4, offset)
	if err != nil {
		logError(testName, function, args, startTime, "", "ReadAt failed", err)
		return
	}
	if m != len(buf4) {
		logError(testName, function, args, startTime, "", "ReadAt read shorter bytes before reaching EOF, expected "+string(len(buf4))+", got "+string(m), err)
		return
	}
	if !bytes.Equal(buf4, buf[offset:offset+512]) {
		logError(testName, function, args, startTime, "", "Incorrect read between two ReadAt from same offset", err)
		return
	}

	buf5 := make([]byte, n)
	// Read the whole object.
	m, err = r.ReadAt(buf5, 0)
	if err != nil {
		if err != io.EOF {
			logError(testName, function, args, startTime, "", "ReadAt failed", err)
			return
		}
	}
	if m != len(buf5) {
		logError(testName, function, args, startTime, "", "ReadAt read shorter bytes before reaching EOF, expected "+string(len(buf5))+", got "+string(m), err)
		return
	}
	if !bytes.Equal(buf, buf5) {
		logError(testName, function, args, startTime, "", "Incorrect data read in GetObject, than what was previously uploaded", err)
		return
	}

	buf6 := make([]byte, n+1)
	// Read the whole object and beyond.
	_, err = r.ReadAt(buf6, 0)
	if err != nil {
		if err != io.EOF {
			logError(testName, function, args, startTime, "", "ReadAt failed", err)
			return
		}
	}
	// Delete all objects and buckets
	if err = cleanupBucket(bucketName, c); err != nil {
		logError(testName, function, args, startTime, "", "Cleanup failed", err)
		return
	}
	successLogger(testName, function, args, startTime).Info()
}

// Test Presigned Post Policy
func testPresignedPostPolicy() {
	// initialize logging params
	startTime := time.Now()
	testName := getFuncName()
	function := "PresignedPostPolicy(policy)"
	args := map[string]interface{}{
		"policy": "",
	}

	// Seed random based on current time.
	rand.Seed(time.Now().Unix())

	// Instantiate new minio client object
	c, err := minio.NewV4(
		os.Getenv(serverEndpoint),
		os.Getenv(accessKey),
		os.Getenv(secretKey),
		mustParseBool(os.Getenv(enableHTTPS)),
	)
	if err != nil {
		logError(testName, function, args, startTime, "", "Minio client object creation failed", err)
		return
	}

	// Enable tracing, write to stderr.
	// c.TraceOn(os.Stderr)

	// Set user agent.
	c.SetAppInfo("Minio-go-FunctionalTest", "0.1.0")

	// Generate a new random bucket name.
	bucketName := randString(60, rand.NewSource(time.Now().UnixNano()), "minio-go-test-")

	// Make a new bucket in 'us-east-1' (source bucket).
	err = c.MakeBucket(bucketName, "us-east-1")
	if err != nil {
		logError(testName, function, args, startTime, "", "MakeBucket failed", err)
		return
	}

	// Generate 33K of data.
	bufSize := dataFileMap["datafile-33-kB"]
	var reader = getDataReader("datafile-33-kB")
	defer reader.Close()

	objectName := randString(60, rand.NewSource(time.Now().UnixNano()), "")
	metadataKey := randString(60, rand.NewSource(time.Now().UnixNano()), "")
	metadataValue := randString(60, rand.NewSource(time.Now().UnixNano()), "")

	buf, err := ioutil.ReadAll(reader)
	if err != nil {
		logError(testName, function, args, startTime, "", "ReadAll failed", err)
		return
	}

	// Save the data
	n, err := c.PutObject(bucketName, objectName, bytes.NewReader(buf), int64(len(buf)), minio.PutObjectOptions{ContentType: "binary/octet-stream"})
	if err != nil {
		logError(testName, function, args, startTime, "", "PutObject failed", err)
		return
	}

	if n != int64(bufSize) {
		logError(testName, function, args, startTime, "", "Number of bytes does not match, expected "+string(int64(bufSize))+" got "+string(n), err)
		return
	}

	policy := minio.NewPostPolicy()

	if err := policy.SetBucket(""); err == nil {
		logError(testName, function, args, startTime, "", "SetBucket did not fail for invalid conditions", err)
		return
	}
	if err := policy.SetKey(""); err == nil {
		logError(testName, function, args, startTime, "", "SetKey did not fail for invalid conditions", err)
		return
	}
	if err := policy.SetKeyStartsWith(""); err == nil {
		logError(testName, function, args, startTime, "", "SetKeyStartsWith did not fail for invalid conditions", err)
		return
	}
	if err := policy.SetExpires(time.Date(1, time.January, 1, 0, 0, 0, 0, time.UTC)); err == nil {
		logError(testName, function, args, startTime, "", "SetExpires did not fail for invalid conditions", err)
		return
	}
	if err := policy.SetContentType(""); err == nil {
		logError(testName, function, args, startTime, "", "SetContentType did not fail for invalid conditions", err)
		return
	}
	if err := policy.SetContentLengthRange(1024*1024, 1024); err == nil {
		logError(testName, function, args, startTime, "", "SetContentLengthRange did not fail for invalid conditions", err)
		return
	}
	if err := policy.SetUserMetadata("", ""); err == nil {
		logError(testName, function, args, startTime, "", "SetUserMetadata did not fail for invalid conditions", err)
		return
	}

	policy.SetBucket(bucketName)
	policy.SetKey(objectName)
	policy.SetExpires(time.Now().UTC().AddDate(0, 0, 10)) // expires in 10 days
	policy.SetContentType("binary/octet-stream")
	policy.SetContentLengthRange(10, 1024*1024)
	policy.SetUserMetadata(metadataKey, metadataValue)
	args["policy"] = policy.String()

	presignedPostPolicyURL, formData, err := c.PresignedPostPolicy(policy)
	if err != nil {
		logError(testName, function, args, startTime, "", "PresignedPostPolicy failed", err)
		return
	}

	var formBuf bytes.Buffer
	writer := multipart.NewWriter(&formBuf)
	for k, v := range formData {
		writer.WriteField(k, v)
	}

	// Get a 33KB file to upload and test if set post policy works
	var filePath = getMintDataDirFilePath("datafile-33-kB")
	if filePath == "" {
		// Make a temp file with 33 KB data.
		file, err := ioutil.TempFile(os.TempDir(), "PresignedPostPolicyTest")
		if err != nil {
			logError(testName, function, args, startTime, "", "TempFile creation failed", err)
			return
		}
		if _, err = io.Copy(file, getDataReader("datafile-33-kB")); err != nil {
			logError(testName, function, args, startTime, "", "Copy failed", err)
			return
		}
		if err = file.Close(); err != nil {
			logError(testName, function, args, startTime, "", "File Close failed", err)
			return
		}
		filePath = file.Name()
	}

	// add file to post request
	f, err := os.Open(filePath)
	defer f.Close()
	if err != nil {
		logError(testName, function, args, startTime, "", "File open failed", err)
		return
	}
	w, err := writer.CreateFormFile("file", filePath)
	if err != nil {
		logError(testName, function, args, startTime, "", "CreateFormFile failed", err)
		return
	}

	_, err = io.Copy(w, f)
	if err != nil {
		logError(testName, function, args, startTime, "", "Copy failed", err)
		return
	}
	writer.Close()

	// make post request with correct form data
	res, err := http.Post(presignedPostPolicyURL.String(), writer.FormDataContentType(), bytes.NewReader(formBuf.Bytes()))
	if err != nil {
		logError(testName, function, args, startTime, "", "Http request failed", err)
		return
	}
	defer res.Body.Close()
	if res.StatusCode != http.StatusNoContent {
		logError(testName, function, args, startTime, "", "Http request failed", errors.New(res.Status))
		return
	}

	// expected path should be absolute path of the object
	var scheme string
	if mustParseBool(os.Getenv(enableHTTPS)) {
		scheme = "https://"
	} else {
		scheme = "http://"
	}

	expectedLocation := scheme + os.Getenv(serverEndpoint) + "/" + bucketName + "/" + objectName
	expectedLocationBucketDNS := scheme + bucketName + "." + os.Getenv(serverEndpoint) + "/" + objectName

	if val, ok := res.Header["Location"]; ok {
		if val[0] != expectedLocation && val[0] != expectedLocationBucketDNS {
			logError(testName, function, args, startTime, "", "Location in header response is incorrect", err)
			return
		}
	} else {
		logError(testName, function, args, startTime, "", "Location not found in header response", err)
		return
	}

	// Delete all objects and buckets
	if err = cleanupBucket(bucketName, c); err != nil {
		logError(testName, function, args, startTime, "", "Cleanup failed", err)
		return
	}

	successLogger(testName, function, args, startTime).Info()
}

// Tests copy object
func testCopyObject() {
	// initialize logging params
	startTime := time.Now()
	testName := getFuncName()
	function := "CopyObject(dst, src)"
	args := map[string]interface{}{}

	// Seed random based on current time.
	rand.Seed(time.Now().Unix())

	// Instantiate new minio client object
	c, err := minio.NewV4(
		os.Getenv(serverEndpoint),
		os.Getenv(accessKey),
		os.Getenv(secretKey),
		mustParseBool(os.Getenv(enableHTTPS)),
	)
	if err != nil {
		logError(testName, function, args, startTime, "", "Minio client object creation failed", err)
		return
	}

	// Enable tracing, write to stderr.
	// c.TraceOn(os.Stderr)

	// Set user agent.
	c.SetAppInfo("Minio-go-FunctionalTest", "0.1.0")

	// Generate a new random bucket name.
	bucketName := randString(60, rand.NewSource(time.Now().UnixNano()), "minio-go-test-")

	// Make a new bucket in 'us-east-1' (source bucket).
	err = c.MakeBucket(bucketName, "us-east-1")
	if err != nil {
		logError(testName, function, args, startTime, "", "MakeBucket failed", err)
		return
	}

	// Make a new bucket in 'us-east-1' (destination bucket).
	err = c.MakeBucket(bucketName+"-copy", "us-east-1")
	if err != nil {
		logError(testName, function, args, startTime, "", "MakeBucket failed", err)
		return
	}

	// Generate 33K of data.
	bufSize := dataFileMap["datafile-33-kB"]
	var reader = getDataReader("datafile-33-kB")

	// Save the data
	objectName := randString(60, rand.NewSource(time.Now().UnixNano()), "")
	n, err := c.PutObject(bucketName, objectName, reader, int64(bufSize), minio.PutObjectOptions{ContentType: "binary/octet-stream"})
	if err != nil {
		logError(testName, function, args, startTime, "", "PutObject failed", err)
		return
	}

	if n != int64(bufSize) {
		logError(testName, function, args, startTime, "", "Number of bytes does not match, expected "+string(int64(bufSize))+", got "+string(n), err)
		return
	}

	r, err := c.GetObject(bucketName, objectName, minio.GetObjectOptions{})
	if err != nil {
		logError(testName, function, args, startTime, "", "GetObject failed", err)
		return
	}
	// Check the various fields of source object against destination object.
	objInfo, err := r.Stat()
	if err != nil {
		logError(testName, function, args, startTime, "", "Stat failed", err)
		return
	}

	// Copy Source
	src := minio.NewSourceInfo(bucketName, objectName, nil)
	args["src"] = src

	// Set copy conditions.

	// All invalid conditions first.
	err = src.SetModifiedSinceCond(time.Date(1, time.January, 1, 0, 0, 0, 0, time.UTC))
	if err == nil {
		logError(testName, function, args, startTime, "", "SetModifiedSinceCond did not fail for invalid conditions", err)
		return
	}
	err = src.SetUnmodifiedSinceCond(time.Date(1, time.January, 1, 0, 0, 0, 0, time.UTC))
	if err == nil {
		logError(testName, function, args, startTime, "", "SetUnmodifiedSinceCond did not fail for invalid conditions", err)
		return
	}
	err = src.SetMatchETagCond("")
	if err == nil {
		logError(testName, function, args, startTime, "", "SetMatchETagCond did not fail for invalid conditions", err)
		return
	}
	err = src.SetMatchETagExceptCond("")
	if err == nil {
		logError(testName, function, args, startTime, "", "SetMatchETagExceptCond did not fail for invalid conditions", err)
		return
	}

	err = src.SetModifiedSinceCond(time.Date(2014, time.April, 0, 0, 0, 0, 0, time.UTC))
	if err != nil {
		logError(testName, function, args, startTime, "", "SetModifiedSinceCond failed", err)
		return
	}
	err = src.SetMatchETagCond(objInfo.ETag)
	if err != nil {
		logError(testName, function, args, startTime, "", "SetMatchETagCond failed", err)
		return
	}

	dst, err := minio.NewDestinationInfo(bucketName+"-copy", objectName+"-copy", nil, nil)
	args["dst"] = dst
	if err != nil {
		logError(testName, function, args, startTime, "", "NewDestinationInfo failed", err)
		return
	}

	// Perform the Copy
	err = c.CopyObject(dst, src)
	if err != nil {
		logError(testName, function, args, startTime, "", "CopyObject failed", err)
		return
	}

	// Source object
	r, err = c.GetObject(bucketName, objectName, minio.GetObjectOptions{})
	if err != nil {
		logError(testName, function, args, startTime, "", "GetObject failed", err)
		return
	}

	// Destination object
	readerCopy, err := c.GetObject(bucketName+"-copy", objectName+"-copy", minio.GetObjectOptions{})
	if err != nil {
		logError(testName, function, args, startTime, "", "GetObject failed", err)
		return
	}
	// Check the various fields of source object against destination object.
	objInfo, err = r.Stat()
	if err != nil {
		logError(testName, function, args, startTime, "", "Stat failed", err)
		return
	}
	objInfoCopy, err := readerCopy.Stat()
	if err != nil {
		logError(testName, function, args, startTime, "", "Stat failed", err)
		return
	}
	if objInfo.Size != objInfoCopy.Size {
		logError(testName, function, args, startTime, "", "Number of bytes does not match, expected "+string(objInfoCopy.Size)+", got "+string(objInfo.Size), err)
		return
	}

	// Close all the get readers before proceeding with CopyObject operations.
	r.Close()
	readerCopy.Close()

	// CopyObject again but with wrong conditions
	src = minio.NewSourceInfo(bucketName, objectName, nil)
	err = src.SetUnmodifiedSinceCond(time.Date(2014, time.April, 0, 0, 0, 0, 0, time.UTC))
	if err != nil {
		logError(testName, function, args, startTime, "", "SetUnmodifiedSinceCond failed", err)
		return
	}
	err = src.SetMatchETagExceptCond(objInfo.ETag)
	if err != nil {
		logError(testName, function, args, startTime, "", "SetMatchETagExceptCond failed", err)
		return
	}

	// Perform the Copy which should fail
	err = c.CopyObject(dst, src)
	if err == nil {
		logError(testName, function, args, startTime, "", "CopyObject did not fail for invalid conditions", err)
		return
	}

	// Perform the Copy which should update only metadata.
	src = minio.NewSourceInfo(bucketName, objectName, nil)
	dst, err = minio.NewDestinationInfo(bucketName, objectName, nil, map[string]string{
		"Copy": "should be same",
	})
	args["dst"] = dst
	args["src"] = src
	if err != nil {
		logError(testName, function, args, startTime, "", "NewDestinationInfo failed", err)
		return
	}

	err = c.CopyObject(dst, src)
	if err != nil {
		logError(testName, function, args, startTime, "", "CopyObject shouldn't fail", err)
		return
	}

	stOpts := minio.StatObjectOptions{}
	stOpts.SetMatchETag(objInfo.ETag)
	objInfo, err = c.StatObject(bucketName, objectName, stOpts)
	if err != nil {
		logError(testName, function, args, startTime, "", "CopyObject ETag should match and not fail", err)
		return
	}

	if objInfo.Metadata.Get("x-amz-meta-copy") != "should be same" {
		logError(testName, function, args, startTime, "", "CopyObject modified metadata should match", err)
		return
	}

	// Delete all objects and buckets
	if err = cleanupBucket(bucketName, c); err != nil {
		logError(testName, function, args, startTime, "", "Cleanup failed", err)
		return
	}
	if err = cleanupBucket(bucketName+"-copy", c); err != nil {
		logError(testName, function, args, startTime, "", "Cleanup failed", err)
		return
	}
	successLogger(testName, function, args, startTime).Info()
}

// Tests SSE-C get object ReaderSeeker interface methods.
func testEncryptedGetObjectReadSeekFunctional() {
	// initialize logging params
	startTime := time.Now()
	testName := getFuncName()
	function := "GetObject(bucketName, objectName)"
	args := map[string]interface{}{}

	// Seed random based on current time.
	rand.Seed(time.Now().Unix())

	// Instantiate new minio client object.
	c, err := minio.New(
		os.Getenv(serverEndpoint),
		os.Getenv(accessKey),
		os.Getenv(secretKey),
		mustParseBool(os.Getenv(enableHTTPS)),
	)
	if err != nil {
		logError(testName, function, args, startTime, "", "Minio client object creation failed", err)
		return
	}

	// Enable tracing, write to stderr.
	// c.TraceOn(os.Stderr)

	// Set user agent.
	c.SetAppInfo("Minio-go-FunctionalTest", "0.1.0")

	// Generate a new random bucket name.
	bucketName := randString(60, rand.NewSource(time.Now().UnixNano()), "minio-go-test-")
	args["bucketName"] = bucketName

	// Make a new bucket.
	err = c.MakeBucket(bucketName, "us-east-1")
	if err != nil {
		logError(testName, function, args, startTime, "", "MakeBucket failed", err)
		return
	}

	defer func() {
		// Delete all objects and buckets
		if err = cleanupBucket(bucketName, c); err != nil {
			logError(testName, function, args, startTime, "", "Cleanup failed", err)
			return
		}
	}()

	// Generate 65MiB of data.
	bufSize := dataFileMap["datafile-65-MB"]
	var reader = getDataReader("datafile-65-MB")
	defer reader.Close()

	objectName := randString(60, rand.NewSource(time.Now().UnixNano()), "")
	args["objectName"] = objectName

	buf, err := ioutil.ReadAll(reader)
	if err != nil {
		logError(testName, function, args, startTime, "", "ReadAll failed", err)
		return
	}

	// Save the data
	n, err := c.PutObject(bucketName, objectName, bytes.NewReader(buf), int64(len(buf)), minio.PutObjectOptions{
		ContentType:          "binary/octet-stream",
		ServerSideEncryption: encrypt.DefaultPBKDF([]byte("correct horse battery staple"), []byte(bucketName+objectName)),
	})
	if err != nil {
		logError(testName, function, args, startTime, "", "PutObject failed", err)
		return
	}

	if n != int64(bufSize) {
		logError(testName, function, args, startTime, "", "Number of bytes does not match, expected "+string(int64(bufSize))+", got "+string(n), err)
		return
	}

	// Read the data back
	r, err := c.GetObject(bucketName, objectName, minio.GetObjectOptions{
		ServerSideEncryption: encrypt.DefaultPBKDF([]byte("correct horse battery staple"), []byte(bucketName+objectName)),
	})
	if err != nil {
		logError(testName, function, args, startTime, "", "GetObject failed", err)
		return
	}
	defer r.Close()

	st, err := r.Stat()
	if err != nil {
		logError(testName, function, args, startTime, "", "Stat object failed", err)
		return
	}

	if st.Size != int64(bufSize) {
		logError(testName, function, args, startTime, "", "Number of bytes does not match, expected "+string(int64(bufSize))+", got "+string(st.Size), err)
		return
	}

	// This following function helps us to compare data from the reader after seek
	// with the data from the original buffer
	cmpData := func(r io.Reader, start, end int) {
		if end-start == 0 {
			return
		}
		buffer := bytes.NewBuffer([]byte{})
		if _, err := io.CopyN(buffer, r, int64(bufSize)); err != nil {
			if err != io.EOF {
				logError(testName, function, args, startTime, "", "CopyN failed", err)
				return
			}
		}
		if !bytes.Equal(buf[start:end], buffer.Bytes()) {
			logError(testName, function, args, startTime, "", "Incorrect read bytes v/s original buffer", err)
			return
		}
	}

	testCases := []struct {
		offset    int64
		whence    int
		pos       int64
		err       error
		shouldCmp bool
		start     int
		end       int
	}{
		// Start from offset 0, fetch data and compare
		{0, 0, 0, nil, true, 0, 0},
		// Start from offset 2048, fetch data and compare
		{2048, 0, 2048, nil, true, 2048, bufSize},
		// Start from offset larger than possible
		{int64(bufSize) + 1024, 0, 0, io.EOF, false, 0, 0},
		// Move to offset 0 without comparing
		{0, 0, 0, nil, false, 0, 0},
		// Move one step forward and compare
		{1, 1, 1, nil, true, 1, bufSize},
		// Move larger than possible
		{int64(bufSize), 1, 0, io.EOF, false, 0, 0},
		// Provide negative offset with CUR_SEEK
		{int64(-1), 1, 0, fmt.Errorf("Negative position not allowed for 1"), false, 0, 0},
		// Test with whence SEEK_END and with positive offset
		{1024, 2, 0, io.EOF, false, 0, 0},
		// Test with whence SEEK_END and with negative offset
		{-1024, 2, int64(bufSize) - 1024, nil, true, bufSize - 1024, bufSize},
		// Test with whence SEEK_END and with large negative offset
		{-int64(bufSize) * 2, 2, 0, fmt.Errorf("Seeking at negative offset not allowed for 2"), false, 0, 0},
		// Test with invalid whence
		{0, 3, 0, fmt.Errorf("Invalid whence 3"), false, 0, 0},
	}

	for i, testCase := range testCases {
		// Perform seek operation
		n, err := r.Seek(testCase.offset, testCase.whence)
		if err != nil && testCase.err == nil {
			// We expected success.
			logError(testName, function, args, startTime, "",
				fmt.Sprintf("Test %d, unexpected err value: expected: %s, found: %s", i+1, testCase.err, err), err)
			return
		}
		if err == nil && testCase.err != nil {
			// We expected failure, but got success.
			logError(testName, function, args, startTime, "",
				fmt.Sprintf("Test %d, unexpected err value: expected: %s, found: %s", i+1, testCase.err, err), err)
			return
		}
		if err != nil && testCase.err != nil {
			if err.Error() != testCase.err.Error() {
				// We expect a specific error
				logError(testName, function, args, startTime, "",
					fmt.Sprintf("Test %d, unexpected err value: expected: %s, found: %s", i+1, testCase.err, err), err)
				return
			}
		}
		// Check the returned seek pos
		if n != testCase.pos {
			logError(testName, function, args, startTime, "",
				fmt.Sprintf("Test %d, number of bytes seeked does not match, expected %d, got %d", i+1, testCase.pos, n), err)
			return
		}
		// Compare only if shouldCmp is activated
		if testCase.shouldCmp {
			cmpData(r, testCase.start, testCase.end)
		}
	}

	successLogger(testName, function, args, startTime).Info()
}

// Tests SSE-C get object ReaderAt interface methods.
func testEncryptedGetObjectReadAtFunctional() {
	// initialize logging params
	startTime := time.Now()
	testName := getFuncName()
	function := "GetObject(bucketName, objectName)"
	args := map[string]interface{}{}

	// Seed random based on current time.
	rand.Seed(time.Now().Unix())

	// Instantiate new minio client object.
	c, err := minio.New(
		os.Getenv(serverEndpoint),
		os.Getenv(accessKey),
		os.Getenv(secretKey),
		mustParseBool(os.Getenv(enableHTTPS)),
	)
	if err != nil {
		logError(testName, function, args, startTime, "", "Minio client object creation failed", err)
		return
	}

	// Enable tracing, write to stderr.
	// c.TraceOn(os.Stderr)

	// Set user agent.
	c.SetAppInfo("Minio-go-FunctionalTest", "0.1.0")

	// Generate a new random bucket name.
	bucketName := randString(60, rand.NewSource(time.Now().UnixNano()), "minio-go-test-")
	args["bucketName"] = bucketName

	// Make a new bucket.
	err = c.MakeBucket(bucketName, "us-east-1")
	if err != nil {
		logError(testName, function, args, startTime, "", "MakeBucket failed", err)
		return
	}

	// Generate 65MiB of data.
	bufSize := dataFileMap["datafile-65-MB"]
	var reader = getDataReader("datafile-65-MB")
	defer reader.Close()

	objectName := randString(60, rand.NewSource(time.Now().UnixNano()), "")
	args["objectName"] = objectName

	buf, err := ioutil.ReadAll(reader)
	if err != nil {
		logError(testName, function, args, startTime, "", "ReadAll failed", err)
		return
	}

	// Save the data
	n, err := c.PutObject(bucketName, objectName, bytes.NewReader(buf), int64(len(buf)), minio.PutObjectOptions{
		ContentType:          "binary/octet-stream",
		ServerSideEncryption: encrypt.DefaultPBKDF([]byte("correct horse battery staple"), []byte(bucketName+objectName)),
	})
	if err != nil {
		logError(testName, function, args, startTime, "", "PutObject failed", err)
		return
	}

	if n != int64(bufSize) {
		logError(testName, function, args, startTime, "", "Number of bytes does not match, expected "+string(int64(bufSize))+", got "+string(n), err)
		return
	}

	// read the data back
	r, err := c.GetObject(bucketName, objectName, minio.GetObjectOptions{
		ServerSideEncryption: encrypt.DefaultPBKDF([]byte("correct horse battery staple"), []byte(bucketName+objectName)),
	})
	if err != nil {
		logError(testName, function, args, startTime, "", "PutObject failed", err)
		return
	}
	defer r.Close()

	offset := int64(2048)

	// read directly
	buf1 := make([]byte, 512)
	buf2 := make([]byte, 512)
	buf3 := make([]byte, 512)
	buf4 := make([]byte, 512)

	// Test readAt before stat is called such that objectInfo doesn't change.
	m, err := r.ReadAt(buf1, offset)
	if err != nil {
		logError(testName, function, args, startTime, "", "ReadAt failed", err)
		return
	}
	if m != len(buf1) {
		logError(testName, function, args, startTime, "", "ReadAt read shorter bytes before reaching EOF, expected "+string(len(buf1))+", got "+string(m), err)
		return
	}
	if !bytes.Equal(buf1, buf[offset:offset+512]) {
		logError(testName, function, args, startTime, "", "Incorrect read between two ReadAt from same offset", err)
		return
	}
	offset += 512

	st, err := r.Stat()
	if err != nil {
		logError(testName, function, args, startTime, "", "Stat failed", err)
		return
	}

	if st.Size != int64(bufSize) {
		logError(testName, function, args, startTime, "", "Number of bytes in stat does not match, expected "+string(int64(bufSize))+", got "+string(st.Size), err)
		return
	}

	m, err = r.ReadAt(buf2, offset)
	if err != nil {
		logError(testName, function, args, startTime, "", "ReadAt failed", err)
		return
	}
	if m != len(buf2) {
		logError(testName, function, args, startTime, "", "ReadAt read shorter bytes before reaching EOF, expected "+string(len(buf2))+", got "+string(m), err)
		return
	}
	if !bytes.Equal(buf2, buf[offset:offset+512]) {
		logError(testName, function, args, startTime, "", "Incorrect read between two ReadAt from same offset", err)
		return
	}
	offset += 512
	m, err = r.ReadAt(buf3, offset)
	if err != nil {
		logError(testName, function, args, startTime, "", "ReadAt failed", err)
		return
	}
	if m != len(buf3) {
		logError(testName, function, args, startTime, "", "ReadAt read shorter bytes before reaching EOF, expected "+string(len(buf3))+", got "+string(m), err)
		return
	}
	if !bytes.Equal(buf3, buf[offset:offset+512]) {
		logError(testName, function, args, startTime, "", "Incorrect read between two ReadAt from same offset", err)
		return
	}
	offset += 512
	m, err = r.ReadAt(buf4, offset)
	if err != nil {
		logError(testName, function, args, startTime, "", "ReadAt failed", err)
		return
	}
	if m != len(buf4) {
		logError(testName, function, args, startTime, "", "ReadAt read shorter bytes before reaching EOF, expected "+string(len(buf4))+", got "+string(m), err)
		return
	}
	if !bytes.Equal(buf4, buf[offset:offset+512]) {
		logError(testName, function, args, startTime, "", "Incorrect read between two ReadAt from same offset", err)
		return
	}

	buf5 := make([]byte, n)
	// Read the whole object.
	m, err = r.ReadAt(buf5, 0)
	if err != nil {
		if err != io.EOF {
			logError(testName, function, args, startTime, "", "ReadAt failed", err)
			return
		}
	}
	if m != len(buf5) {
		logError(testName, function, args, startTime, "", "ReadAt read shorter bytes before reaching EOF, expected "+string(len(buf5))+", got "+string(m), err)
		return
	}
	if !bytes.Equal(buf, buf5) {
		logError(testName, function, args, startTime, "", "Incorrect data read in GetObject, than what was previously uploaded", err)
		return
	}

	buf6 := make([]byte, n+1)
	// Read the whole object and beyond.
	_, err = r.ReadAt(buf6, 0)
	if err != nil {
		if err != io.EOF {
			logError(testName, function, args, startTime, "", "ReadAt failed", err)
			return
		}
	}
	// Delete all objects and buckets
	if err = cleanupBucket(bucketName, c); err != nil {
		logError(testName, function, args, startTime, "", "Cleanup failed", err)
		return
	}
	successLogger(testName, function, args, startTime).Info()
}

// TestEncryptionPutGet tests client side encryption
func testEncryptionPutGet() {
	// initialize logging params
	startTime := time.Now()
	testName := getFuncName()
	function := "PutEncryptedObject(bucketName, objectName, reader, sse)"
	args := map[string]interface{}{
		"bucketName": "",
		"objectName": "",
		"sse":        "",
	}
	// Seed random based on current time.
	rand.Seed(time.Now().Unix())

	// Instantiate new minio client object
	c, err := minio.NewV4(
		os.Getenv(serverEndpoint),
		os.Getenv(accessKey),
		os.Getenv(secretKey),
		mustParseBool(os.Getenv(enableHTTPS)),
	)
	if err != nil {
		logError(testName, function, args, startTime, "", "Minio client object creation failed", err)
		return
	}

	// Enable tracing, write to stderr.
	// c.TraceOn(os.Stderr)

	// Set user agent.
	c.SetAppInfo("Minio-go-FunctionalTest", "0.1.0")

	// Generate a new random bucket name.
	bucketName := randString(60, rand.NewSource(time.Now().UnixNano()), "minio-go-test-")
	args["bucketName"] = bucketName

	// Make a new bucket.
	err = c.MakeBucket(bucketName, "us-east-1")
	if err != nil {
		logError(testName, function, args, startTime, "", "MakeBucket failed", err)
		return
	}

	testCases := []struct {
		buf []byte
	}{
		{buf: bytes.Repeat([]byte("F"), 1)},
		{buf: bytes.Repeat([]byte("F"), 15)},
		{buf: bytes.Repeat([]byte("F"), 16)},
		{buf: bytes.Repeat([]byte("F"), 17)},
		{buf: bytes.Repeat([]byte("F"), 31)},
		{buf: bytes.Repeat([]byte("F"), 32)},
		{buf: bytes.Repeat([]byte("F"), 33)},
		{buf: bytes.Repeat([]byte("F"), 1024)},
		{buf: bytes.Repeat([]byte("F"), 1024*2)},
		{buf: bytes.Repeat([]byte("F"), 1024*1024)},
	}

	const password = "correct horse battery staple" // https://xkcd.com/936/

	for i, testCase := range testCases {
		// Generate a random object name
		objectName := randString(60, rand.NewSource(time.Now().UnixNano()), "")
		args["objectName"] = objectName

		// Secured object
		sse := encrypt.DefaultPBKDF([]byte(password), []byte(bucketName+objectName))
		args["sse"] = sse

		// Put encrypted data
		_, err = c.PutObject(bucketName, objectName, bytes.NewReader(testCase.buf), int64(len(testCase.buf)), minio.PutObjectOptions{ServerSideEncryption: sse})
		if err != nil {
			logError(testName, function, args, startTime, "", "PutEncryptedObject failed", err)
			return
		}

		// Read the data back
		r, err := c.GetObject(bucketName, objectName, minio.GetObjectOptions{ServerSideEncryption: sse})
		if err != nil {
			logError(testName, function, args, startTime, "", "GetEncryptedObject failed", err)
			return
		}
		defer r.Close()

		// Compare the sent object with the received one
		recvBuffer := bytes.NewBuffer([]byte{})
		if _, err = io.Copy(recvBuffer, r); err != nil {
			logError(testName, function, args, startTime, "", "Test "+string(i+1)+", error: "+err.Error(), err)
			return
		}
		if recvBuffer.Len() != len(testCase.buf) {
			logError(testName, function, args, startTime, "", "Test "+string(i+1)+", Number of bytes of received object does not match, expected "+string(len(testCase.buf))+", got "+string(recvBuffer.Len()), err)
			return
		}
		if !bytes.Equal(testCase.buf, recvBuffer.Bytes()) {
			logError(testName, function, args, startTime, "", "Test "+string(i+1)+", Encrypted sent is not equal to decrypted, expected "+string(testCase.buf)+", got "+string(recvBuffer.Bytes()), err)
			return
		}

		successLogger(testName, function, args, startTime).Info()

	}

	// Delete all objects and buckets
	if err = cleanupBucket(bucketName, c); err != nil {
		logError(testName, function, args, startTime, "", "Cleanup failed", err)
		return
	}

	successLogger(testName, function, args, startTime).Info()
}

// TestEncryptionFPut tests client side encryption
func testEncryptionFPut() {
	// initialize logging params
	startTime := time.Now()
	testName := getFuncName()
	function := "FPutEncryptedObject(bucketName, objectName, filePath, contentType, sse)"
	args := map[string]interface{}{
		"bucketName":  "",
		"objectName":  "",
		"filePath":    "",
		"contentType": "",
		"sse":         "",
	}
	// Seed random based on current time.
	rand.Seed(time.Now().Unix())

	// Instantiate new minio client object
	c, err := minio.NewV4(
		os.Getenv(serverEndpoint),
		os.Getenv(accessKey),
		os.Getenv(secretKey),
		mustParseBool(os.Getenv(enableHTTPS)),
	)
	if err != nil {
		logError(testName, function, args, startTime, "", "Minio client object creation failed", err)
		return
	}

	// Enable tracing, write to stderr.
	// c.TraceOn(os.Stderr)

	// Set user agent.
	c.SetAppInfo("Minio-go-FunctionalTest", "0.1.0")

	// Generate a new random bucket name.
	bucketName := randString(60, rand.NewSource(time.Now().UnixNano()), "minio-go-test-")
	args["bucketName"] = bucketName

	// Make a new bucket.
	err = c.MakeBucket(bucketName, "us-east-1")
	if err != nil {
		logError(testName, function, args, startTime, "", "MakeBucket failed", err)
		return
	}

	// Object custom metadata
	customContentType := "custom/contenttype"
	args["metadata"] = customContentType

	testCases := []struct {
		buf []byte
	}{
		{buf: bytes.Repeat([]byte("F"), 0)},
		{buf: bytes.Repeat([]byte("F"), 1)},
		{buf: bytes.Repeat([]byte("F"), 15)},
		{buf: bytes.Repeat([]byte("F"), 16)},
		{buf: bytes.Repeat([]byte("F"), 17)},
		{buf: bytes.Repeat([]byte("F"), 31)},
		{buf: bytes.Repeat([]byte("F"), 32)},
		{buf: bytes.Repeat([]byte("F"), 33)},
		{buf: bytes.Repeat([]byte("F"), 1024)},
		{buf: bytes.Repeat([]byte("F"), 1024*2)},
		{buf: bytes.Repeat([]byte("F"), 1024*1024)},
	}

	const password = "correct horse battery staple" // https://xkcd.com/936/
	for i, testCase := range testCases {
		// Generate a random object name
		objectName := randString(60, rand.NewSource(time.Now().UnixNano()), "")
		args["objectName"] = objectName

		// Secured object
		sse := encrypt.DefaultPBKDF([]byte(password), []byte(bucketName+objectName))
		args["sse"] = sse

		// Generate a random file name.
		fileName := randString(60, rand.NewSource(time.Now().UnixNano()), "")
		file, err := os.Create(fileName)
		if err != nil {
			logError(testName, function, args, startTime, "", "file create failed", err)
			return
		}
		_, err = file.Write(testCase.buf)
		if err != nil {
			logError(testName, function, args, startTime, "", "file write failed", err)
			return
		}
		file.Close()
		// Put encrypted data
		if _, err = c.FPutObject(bucketName, objectName, fileName, minio.PutObjectOptions{ServerSideEncryption: sse}); err != nil {
			logError(testName, function, args, startTime, "", "FPutEncryptedObject failed", err)
			return
		}

		// Read the data back
		r, err := c.GetObject(bucketName, objectName, minio.GetObjectOptions{ServerSideEncryption: sse})
		if err != nil {
			logError(testName, function, args, startTime, "", "GetEncryptedObject failed", err)
			return
		}
		defer r.Close()

		// Compare the sent object with the received one
		recvBuffer := bytes.NewBuffer([]byte{})
		if _, err = io.Copy(recvBuffer, r); err != nil {
			logError(testName, function, args, startTime, "", "Test "+string(i+1)+", error: "+err.Error(), err)
			return
		}
		if recvBuffer.Len() != len(testCase.buf) {
			logError(testName, function, args, startTime, "", "Test "+string(i+1)+", Number of bytes of received object does not match, expected "+string(len(testCase.buf))+", got "+string(recvBuffer.Len()), err)
			return
		}
		if !bytes.Equal(testCase.buf, recvBuffer.Bytes()) {
			logError(testName, function, args, startTime, "", "Test "+string(i+1)+", Encrypted sent is not equal to decrypted, expected "+string(testCase.buf)+", got "+string(recvBuffer.Bytes()), err)
			return
		}

		if err = os.Remove(fileName); err != nil {
			logError(testName, function, args, startTime, "", "File remove failed", err)
			return
		}
	}

	// Delete all objects and buckets
	if err = cleanupBucket(bucketName, c); err != nil {
		logError(testName, function, args, startTime, "", "Cleanup failed", err)
		return
	}

	successLogger(testName, function, args, startTime).Info()
}

func testBucketNotification() {
	// initialize logging params
	startTime := time.Now()
	testName := getFuncName()
	function := "SetBucketNotification(bucketName)"
	args := map[string]interface{}{
		"bucketName": "",
	}

	if os.Getenv("NOTIFY_BUCKET") == "" ||
		os.Getenv("NOTIFY_SERVICE") == "" ||
		os.Getenv("NOTIFY_REGION") == "" ||
		os.Getenv("NOTIFY_ACCOUNTID") == "" ||
		os.Getenv("NOTIFY_RESOURCE") == "" {
		ignoredLog(testName, function, args, startTime, "Skipped notification test as it is not configured").Info()
		return
	}

	// Seed random based on current time.
	rand.Seed(time.Now().Unix())

	c, err := minio.New(
		os.Getenv(serverEndpoint),
		os.Getenv(accessKey),
		os.Getenv(secretKey),
		mustParseBool(os.Getenv(enableHTTPS)),
	)
	if err != nil {
		logError(testName, function, args, startTime, "", "Minio client object creation failed", err)
		return
	}

	// Enable to debug
	// c.TraceOn(os.Stderr)

	// Set user agent.
	c.SetAppInfo("Minio-go-FunctionalTest", "0.1.0")

	bucketName := os.Getenv("NOTIFY_BUCKET")
	args["bucketName"] = bucketName

	topicArn := minio.NewArn("aws", os.Getenv("NOTIFY_SERVICE"), os.Getenv("NOTIFY_REGION"), os.Getenv("NOTIFY_ACCOUNTID"), os.Getenv("NOTIFY_RESOURCE"))
	queueArn := minio.NewArn("aws", "dummy-service", "dummy-region", "dummy-accountid", "dummy-resource")

	topicConfig := minio.NewNotificationConfig(topicArn)

	topicConfig.AddEvents(minio.ObjectCreatedAll, minio.ObjectRemovedAll)
	topicConfig.AddFilterSuffix("jpg")

	queueConfig := minio.NewNotificationConfig(queueArn)
	queueConfig.AddEvents(minio.ObjectCreatedAll)
	queueConfig.AddFilterPrefix("photos/")

	bNotification := minio.BucketNotification{}
	bNotification.AddTopic(topicConfig)

	// Add the same topicConfig again, should have no effect
	// because it is duplicated
	bNotification.AddTopic(topicConfig)
	if len(bNotification.TopicConfigs) != 1 {
		logError(testName, function, args, startTime, "", "Duplicate entry added", err)
		return
	}

	// Add and remove a queue config
	bNotification.AddQueue(queueConfig)
	bNotification.RemoveQueueByArn(queueArn)

	err = c.SetBucketNotification(bucketName, bNotification)
	if err != nil {
		logError(testName, function, args, startTime, "", "SetBucketNotification failed", err)
		return
	}

	bNotification, err = c.GetBucketNotification(bucketName)
	if err != nil {
		logError(testName, function, args, startTime, "", "GetBucketNotification failed", err)
		return
	}

	if len(bNotification.TopicConfigs) != 1 {
		logError(testName, function, args, startTime, "", "Topic config is empty", err)
		return
	}

	if bNotification.TopicConfigs[0].Filter.S3Key.FilterRules[0].Value != "jpg" {
		logError(testName, function, args, startTime, "", "Couldn't get the suffix", err)
		return
	}

	err = c.RemoveAllBucketNotification(bucketName)
	if err != nil {
		logError(testName, function, args, startTime, "", "RemoveAllBucketNotification failed", err)
		return
	}

	// Delete all objects and buckets
	if err = cleanupBucket(bucketName, c); err != nil {
		logError(testName, function, args, startTime, "", "Cleanup failed", err)
		return
	}

	successLogger(testName, function, args, startTime).Info()
}

// Tests comprehensive list of all methods.
func testFunctional() {
	// initialize logging params
	startTime := time.Now()
	testName := getFuncName()
	function := "testFunctional()"
	functionAll := ""
	args := map[string]interface{}{}

	// Seed random based on current time.
	rand.Seed(time.Now().Unix())

	c, err := minio.New(
		os.Getenv(serverEndpoint),
		os.Getenv(accessKey),
		os.Getenv(secretKey),
		mustParseBool(os.Getenv(enableHTTPS)),
	)
	if err != nil {
		logError(testName, function, nil, startTime, "", "Minio client object creation failed", err)
		return
	}

	// Enable to debug
	// c.TraceOn(os.Stderr)

	// Set user agent.
	c.SetAppInfo("Minio-go-FunctionalTest", "0.1.0")

	// Generate a new random bucket name.
	bucketName := randString(60, rand.NewSource(time.Now().UnixNano()), "minio-go-test-")

	// Make a new bucket.
	function = "MakeBucket(bucketName, region)"
	functionAll = "MakeBucket(bucketName, region)"
	args["bucketName"] = bucketName
	err = c.MakeBucket(bucketName, "us-east-1")

	if err != nil {
		logError(testName, function, args, startTime, "", "MakeBucket failed", err)
		return
	}

	// Generate a random file name.
	fileName := randString(60, rand.NewSource(time.Now().UnixNano()), "")
	file, err := os.Create(fileName)
	if err != nil {
		logError(testName, function, args, startTime, "", "File creation failed", err)
		return
	}
	for i := 0; i < 3; i++ {
		buf := make([]byte, rand.Intn(1<<19))
		_, err = file.Write(buf)
		if err != nil {
			logError(testName, function, args, startTime, "", "File write failed", err)
			return
		}
	}
	file.Close()

	// Verify if bucket exits and you have access.
	var exists bool
	function = "BucketExists(bucketName)"
	functionAll += ", " + function
	args = map[string]interface{}{
		"bucketName": bucketName,
	}
	exists, err = c.BucketExists(bucketName)

	if err != nil {
		logError(testName, function, args, startTime, "", "BucketExists failed", err)
		return
	}
	if !exists {
		logError(testName, function, args, startTime, "", "Could not find the bucket", err)
		return
	}

	// Asserting the default bucket policy.
	function = "GetBucketPolicy(bucketName)"
	functionAll += ", " + function
	args = map[string]interface{}{
		"bucketName": bucketName,
	}
	nilPolicy, err := c.GetBucketPolicy(bucketName)
	if err != nil {
		logError(testName, function, args, startTime, "", "GetBucketPolicy failed", err)
		return
	}
	if nilPolicy != "" {
		logError(testName, function, args, startTime, "", "policy should be set to nil", err)
		return
	}

	// Set the bucket policy to 'public readonly'.
	function = "SetBucketPolicy(bucketName, readOnlyPolicy)"
	functionAll += ", " + function

	readOnlyPolicy := `{"Version":"2012-10-17","Statement":[{"Effect":"Allow","Principal":{"AWS":["*"]},"Action":["s3:ListBucket"],"Resource":["arn:aws:s3:::` + bucketName + `"]}]}`
	args = map[string]interface{}{
		"bucketName":   bucketName,
		"bucketPolicy": readOnlyPolicy,
	}

	err = c.SetBucketPolicy(bucketName, readOnlyPolicy)
	if err != nil {
		logError(testName, function, args, startTime, "", "SetBucketPolicy failed", err)
		return
	}
	// should return policy `readonly`.
	function = "GetBucketPolicy(bucketName)"
	functionAll += ", " + function
	args = map[string]interface{}{
		"bucketName": bucketName,
	}
	readOnlyPolicyRet, err := c.GetBucketPolicy(bucketName)
	if err != nil {
		logError(testName, function, args, startTime, "", "GetBucketPolicy failed", err)
		return
	}
<<<<<<< HEAD
=======
	if readOnlyPolicyRet == "" {
		logError(testName, function, args, startTime, "", "policy should be set", err)
		return
	}
>>>>>>> 3007bfa4

	// Make the bucket 'public writeonly'.
	function = "SetBucketPolicy(bucketName, writeOnlyPolicy)"
	functionAll += ", " + function

	writeOnlyPolicy := `{"Version":"2012-10-17","Statement":[{"Effect":"Allow","Principal":{"AWS":["*"]},"Action":["s3:ListBucketMultipartUploads"],"Resource":["arn:aws:s3:::` + bucketName + `"]}]}`
	args = map[string]interface{}{
		"bucketName":   bucketName,
		"bucketPolicy": writeOnlyPolicy,
	}
	err = c.SetBucketPolicy(bucketName, writeOnlyPolicy)

	if err != nil {
		logError(testName, function, args, startTime, "", "SetBucketPolicy failed", err)
		return
	}
	// should return policy `writeonly`.
	function = "GetBucketPolicy(bucketName)"
	functionAll += ", " + function
	args = map[string]interface{}{
		"bucketName": bucketName,
	}

	writeOnlyPolicyRet, err := c.GetBucketPolicy(bucketName)
	if err != nil {
		logError(testName, function, args, startTime, "", "GetBucketPolicy failed", err)
		return
	}

<<<<<<< HEAD
=======
	if writeOnlyPolicyRet == "" {
		logError(testName, function, args, startTime, "", "policy should be set", err)
		return
	}

>>>>>>> 3007bfa4
	// Make the bucket 'public read/write'.
	function = "SetBucketPolicy(bucketName, readWritePolicy)"
	functionAll += ", " + function

	readWritePolicy := `{"Version":"2012-10-17","Statement":[{"Effect":"Allow","Principal":{"AWS":["*"]},"Action":["s3:ListBucket","s3:ListBucketMultipartUploads"],"Resource":["arn:aws:s3:::` + bucketName + `"]}]}`

	args = map[string]interface{}{
		"bucketName":   bucketName,
		"bucketPolicy": readWritePolicy,
	}
	err = c.SetBucketPolicy(bucketName, readWritePolicy)

	if err != nil {
		logError(testName, function, args, startTime, "", "SetBucketPolicy failed", err)
		return
	}
	// should return policy `readwrite`.
	function = "GetBucketPolicy(bucketName)"
	functionAll += ", " + function
	args = map[string]interface{}{
		"bucketName": bucketName,
	}
	readWritePolicyRet, err := c.GetBucketPolicy(bucketName)
	if err != nil {
		logError(testName, function, args, startTime, "", "GetBucketPolicy failed", err)
		return
	}

<<<<<<< HEAD
=======
	if readWritePolicyRet == "" {
		logError(testName, function, args, startTime, "", "policy should be set", err)
		return
	}

>>>>>>> 3007bfa4
	// List all buckets.
	function = "ListBuckets()"
	functionAll += ", " + function
	args = nil
	buckets, err := c.ListBuckets()

	if len(buckets) == 0 {
		logError(testName, function, args, startTime, "", "Found bucket list to be empty", err)
		return
	}
	if err != nil {
		logError(testName, function, args, startTime, "", "ListBuckets failed", err)
		return
	}

	// Verify if previously created bucket is listed in list buckets.
	bucketFound := false
	for _, bucket := range buckets {
		if bucket.Name == bucketName {
			bucketFound = true
		}
	}

	// If bucket not found error out.
	if !bucketFound {
		logError(testName, function, args, startTime, "", "Bucket: "+bucketName+" not found", err)
		return
	}

	objectName := bucketName + "unique"

	// Generate data
	buf := bytes.Repeat([]byte("f"), 1<<19)

	function = "PutObject(bucketName, objectName, reader, contentType)"
	functionAll += ", " + function
	args = map[string]interface{}{
		"bucketName":  bucketName,
		"objectName":  objectName,
		"contentType": "",
	}

	n, err := c.PutObject(bucketName, objectName, bytes.NewReader(buf), int64(len(buf)), minio.PutObjectOptions{})
	if err != nil {
		logError(testName, function, args, startTime, "", "PutObject failed", err)
		return
	}

	if n != int64(len(buf)) {
		logError(testName, function, args, startTime, "", "Length doesn't match, expected "+string(int64(len(buf)))+" got "+string(n), err)
		return
	}

	args = map[string]interface{}{
		"bucketName":  bucketName,
		"objectName":  objectName + "-nolength",
		"contentType": "binary/octet-stream",
	}

	n, err = c.PutObject(bucketName, objectName+"-nolength", bytes.NewReader(buf), int64(len(buf)), minio.PutObjectOptions{ContentType: "binary/octet-stream"})
	if err != nil {
		logError(testName, function, args, startTime, "", "PutObject failed", err)
		return
	}

	if n != int64(len(buf)) {
		logError(testName, function, args, startTime, "", "Length doesn't match, expected "+string(int64(len(buf)))+" got "+string(n), err)
		return
	}

	// Instantiate a done channel to close all listing.
	doneCh := make(chan struct{})
	defer close(doneCh)

	objFound := false
	isRecursive := true // Recursive is true.

	function = "ListObjects(bucketName, objectName, isRecursive, doneCh)"
	functionAll += ", " + function
	args = map[string]interface{}{
		"bucketName":  bucketName,
		"objectName":  objectName,
		"isRecursive": isRecursive,
	}

	for obj := range c.ListObjects(bucketName, objectName, isRecursive, doneCh) {
		if obj.Key == objectName {
			objFound = true
			break
		}
	}
	if !objFound {
		logError(testName, function, args, startTime, "", "Object "+objectName+" not found", err)
		return
	}

	objFound = false
	isRecursive = true // Recursive is true.
	function = "ListObjectsV2(bucketName, objectName, isRecursive, doneCh)"
	functionAll += ", " + function
	args = map[string]interface{}{
		"bucketName":  bucketName,
		"objectName":  objectName,
		"isRecursive": isRecursive,
	}

	for obj := range c.ListObjectsV2(bucketName, objectName, isRecursive, doneCh) {
		if obj.Key == objectName {
			objFound = true
			break
		}
	}
	if !objFound {
		logError(testName, function, args, startTime, "", "Object "+objectName+" not found", err)
		return
	}

	incompObjNotFound := true

	function = "ListIncompleteUploads(bucketName, objectName, isRecursive, doneCh)"
	functionAll += ", " + function
	args = map[string]interface{}{
		"bucketName":  bucketName,
		"objectName":  objectName,
		"isRecursive": isRecursive,
	}

	for objIncompl := range c.ListIncompleteUploads(bucketName, objectName, isRecursive, doneCh) {
		if objIncompl.Key != "" {
			incompObjNotFound = false
			break
		}
	}
	if !incompObjNotFound {
		logError(testName, function, args, startTime, "", "Unexpected dangling incomplete upload found", err)
		return
	}

	function = "GetObject(bucketName, objectName)"
	functionAll += ", " + function
	args = map[string]interface{}{
		"bucketName": bucketName,
		"objectName": objectName,
	}
	newReader, err := c.GetObject(bucketName, objectName, minio.GetObjectOptions{})

	if err != nil {
		logError(testName, function, args, startTime, "", "GetObject failed", err)
		return
	}

	newReadBytes, err := ioutil.ReadAll(newReader)
	if err != nil {
		logError(testName, function, args, startTime, "", "ReadAll failed", err)
		return
	}

	if !bytes.Equal(newReadBytes, buf) {
		logError(testName, function, args, startTime, "", "GetObject bytes mismatch", err)
		return
	}
	newReader.Close()

	function = "FGetObject(bucketName, objectName, fileName)"
	functionAll += ", " + function
	args = map[string]interface{}{
		"bucketName": bucketName,
		"objectName": objectName,
		"fileName":   fileName + "-f",
	}
	err = c.FGetObject(bucketName, objectName, fileName+"-f", minio.GetObjectOptions{})

	if err != nil {
		logError(testName, function, args, startTime, "", "FGetObject failed", err)
		return
	}

	function = "PresignedHeadObject(bucketName, objectName, expires, reqParams)"
	functionAll += ", " + function
	args = map[string]interface{}{
		"bucketName": bucketName,
		"objectName": "",
		"expires":    3600 * time.Second,
	}
	if _, err = c.PresignedHeadObject(bucketName, "", 3600*time.Second, nil); err == nil {
		logError(testName, function, args, startTime, "", "PresignedHeadObject success", err)
		return
	}

	// Generate presigned HEAD object url.
	function = "PresignedHeadObject(bucketName, objectName, expires, reqParams)"
	functionAll += ", " + function
	args = map[string]interface{}{
		"bucketName": bucketName,
		"objectName": objectName,
		"expires":    3600 * time.Second,
	}
	presignedHeadURL, err := c.PresignedHeadObject(bucketName, objectName, 3600*time.Second, nil)

	if err != nil {
		logError(testName, function, args, startTime, "", "PresignedHeadObject failed", err)
		return
	}
	// Verify if presigned url works.
	resp, err := http.Head(presignedHeadURL.String())
	if err != nil {
		logError(testName, function, args, startTime, "", "PresignedHeadObject response incorrect", err)
		return
	}
	if resp.StatusCode != http.StatusOK {
		logError(testName, function, args, startTime, "", "PresignedHeadObject response incorrect, status "+string(resp.StatusCode), err)
		return
	}
	if resp.Header.Get("ETag") == "" {
		logError(testName, function, args, startTime, "", "PresignedHeadObject response incorrect", err)
		return
	}
	resp.Body.Close()

	function = "PresignedGetObject(bucketName, objectName, expires, reqParams)"
	functionAll += ", " + function
	args = map[string]interface{}{
		"bucketName": bucketName,
		"objectName": "",
		"expires":    3600 * time.Second,
	}
	_, err = c.PresignedGetObject(bucketName, "", 3600*time.Second, nil)
	if err == nil {
		logError(testName, function, args, startTime, "", "PresignedGetObject success", err)
		return
	}

	// Generate presigned GET object url.
	function = "PresignedGetObject(bucketName, objectName, expires, reqParams)"
	functionAll += ", " + function
	args = map[string]interface{}{
		"bucketName": bucketName,
		"objectName": objectName,
		"expires":    3600 * time.Second,
	}
	presignedGetURL, err := c.PresignedGetObject(bucketName, objectName, 3600*time.Second, nil)

	if err != nil {
		logError(testName, function, args, startTime, "", "PresignedGetObject failed", err)
		return
	}

	// Verify if presigned url works.
	resp, err = http.Get(presignedGetURL.String())
	if err != nil {
		logError(testName, function, args, startTime, "", "PresignedGetObject response incorrect", err)
		return
	}
	if resp.StatusCode != http.StatusOK {
		logError(testName, function, args, startTime, "", "PresignedGetObject response incorrect, status "+string(resp.StatusCode), err)
		return
	}
	newPresignedBytes, err := ioutil.ReadAll(resp.Body)
	if err != nil {
		logError(testName, function, args, startTime, "", "PresignedGetObject response incorrect", err)
		return
	}
	resp.Body.Close()
	if !bytes.Equal(newPresignedBytes, buf) {
		logError(testName, function, args, startTime, "", "PresignedGetObject response incorrect", err)
		return
	}

	// Set request parameters.
	reqParams := make(url.Values)
	reqParams.Set("response-content-disposition", "attachment; filename=\"test.txt\"")
	args = map[string]interface{}{
		"bucketName": bucketName,
		"objectName": objectName,
		"expires":    3600 * time.Second,
		"reqParams":  reqParams,
	}
	presignedGetURL, err = c.PresignedGetObject(bucketName, objectName, 3600*time.Second, reqParams)

	if err != nil {
		logError(testName, function, args, startTime, "", "PresignedGetObject failed", err)
		return
	}
	// Verify if presigned url works.
	resp, err = http.Get(presignedGetURL.String())
	if err != nil {
		logError(testName, function, args, startTime, "", "PresignedGetObject response incorrect", err)
		return
	}
	if resp.StatusCode != http.StatusOK {
		logError(testName, function, args, startTime, "", "PresignedGetObject response incorrect, status "+string(resp.StatusCode), err)
		return
	}
	newPresignedBytes, err = ioutil.ReadAll(resp.Body)
	if err != nil {
		logError(testName, function, args, startTime, "", "PresignedGetObject response incorrect", err)
		return
	}
	if !bytes.Equal(newPresignedBytes, buf) {
		logError(testName, function, args, startTime, "", "Bytes mismatch for presigned GET URL", err)
		return
	}
	if resp.Header.Get("Content-Disposition") != "attachment; filename=\"test.txt\"" {
		logError(testName, function, args, startTime, "", "wrong Content-Disposition received "+string(resp.Header.Get("Content-Disposition")), err)
		return
	}

	function = "PresignedPutObject(bucketName, objectName, expires)"
	functionAll += ", " + function
	args = map[string]interface{}{
		"bucketName": bucketName,
		"objectName": "",
		"expires":    3600 * time.Second,
	}
	_, err = c.PresignedPutObject(bucketName, "", 3600*time.Second)
	if err == nil {
		logError(testName, function, args, startTime, "", "PresignedPutObject success", err)
		return
	}

	function = "PresignedPutObject(bucketName, objectName, expires)"
	functionAll += ", " + function
	args = map[string]interface{}{
		"bucketName": bucketName,
		"objectName": objectName + "-presigned",
		"expires":    3600 * time.Second,
	}
	presignedPutURL, err := c.PresignedPutObject(bucketName, objectName+"-presigned", 3600*time.Second)

	if err != nil {
		logError(testName, function, args, startTime, "", "PresignedPutObject failed", err)
		return
	}

	buf = bytes.Repeat([]byte("g"), 1<<19)

	req, err := http.NewRequest("PUT", presignedPutURL.String(), bytes.NewReader(buf))
	if err != nil {
		logError(testName, function, args, startTime, "", "Couldn't make HTTP request with PresignedPutObject URL", err)
		return
	}
	httpClient := &http.Client{
		// Setting a sensible time out of 30secs to wait for response
		// headers. Request is pro-actively cancelled after 30secs
		// with no response.
		Timeout:   30 * time.Second,
		Transport: http.DefaultTransport,
	}
	resp, err = httpClient.Do(req)
	if err != nil {
		logError(testName, function, args, startTime, "", "PresignedPutObject failed", err)
		return
	}

	newReader, err = c.GetObject(bucketName, objectName+"-presigned", minio.GetObjectOptions{})
	if err != nil {
		logError(testName, function, args, startTime, "", "GetObject after PresignedPutObject failed", err)
		return
	}

	newReadBytes, err = ioutil.ReadAll(newReader)
	if err != nil {
		logError(testName, function, args, startTime, "", "ReadAll after GetObject failed", err)
		return
	}

	if !bytes.Equal(newReadBytes, buf) {
		logError(testName, function, args, startTime, "", "Bytes mismatch", err)
		return
	}

	function = "RemoveObject(bucketName, objectName)"
	functionAll += ", " + function
	args = map[string]interface{}{
		"bucketName": bucketName,
		"objectName": objectName,
	}
	err = c.RemoveObject(bucketName, objectName)

	if err != nil {
		logError(testName, function, args, startTime, "", "RemoveObject failed", err)
		return
	}
	args["objectName"] = objectName + "-f"
	err = c.RemoveObject(bucketName, objectName+"-f")

	if err != nil {
		logError(testName, function, args, startTime, "", "RemoveObject failed", err)
		return
	}

	args["objectName"] = objectName + "-nolength"
	err = c.RemoveObject(bucketName, objectName+"-nolength")

	if err != nil {
		logError(testName, function, args, startTime, "", "RemoveObject failed", err)
		return
	}

	args["objectName"] = objectName + "-presigned"
	err = c.RemoveObject(bucketName, objectName+"-presigned")

	if err != nil {
		logError(testName, function, args, startTime, "", "RemoveObject failed", err)
		return
	}

	function = "RemoveBucket(bucketName)"
	functionAll += ", " + function
	args = map[string]interface{}{
		"bucketName": bucketName,
	}
	err = c.RemoveBucket(bucketName)

	if err != nil {
		logError(testName, function, args, startTime, "", "RemoveBucket failed", err)
		return
	}
	err = c.RemoveBucket(bucketName)
	if err == nil {
		logError(testName, function, args, startTime, "", "RemoveBucket did not fail for invalid bucket name", err)
		return
	}
	if err.Error() != "The specified bucket does not exist" {
		logError(testName, function, args, startTime, "", "RemoveBucket failed", err)
		return
	}

	if err = os.Remove(fileName); err != nil {
		logError(testName, function, args, startTime, "", "File Remove failed", err)
		return
	}
	if err = os.Remove(fileName + "-f"); err != nil {
		logError(testName, function, args, startTime, "", "File Remove failed", err)
		return
	}
	successLogger(testName, functionAll, args, startTime).Info()
}

// Test for validating GetObject Reader* methods functioning when the
// object is modified in the object store.
func testGetObjectModified() {
	// initialize logging params
	startTime := time.Now()
	testName := getFuncName()
	function := "GetObject(bucketName, objectName)"
	args := map[string]interface{}{}

	// Instantiate new minio client object.
	c, err := minio.NewV4(
		os.Getenv(serverEndpoint),
		os.Getenv(accessKey),
		os.Getenv(secretKey),
		mustParseBool(os.Getenv(enableHTTPS)),
	)

	if err != nil {
		logError(testName, function, args, startTime, "", "Minio client object creation failed", err)
		return
	}

	// Enable tracing, write to stderr.
	// c.TraceOn(os.Stderr)

	// Set user agent.
	c.SetAppInfo("Minio-go-FunctionalTest", "0.1.0")

	// Make a new bucket.
	bucketName := randString(60, rand.NewSource(time.Now().UnixNano()), "minio-go-test-")
	args["bucketName"] = bucketName

	err = c.MakeBucket(bucketName, "us-east-1")
	if err != nil {
		logError(testName, function, args, startTime, "", "MakeBucket failed", err)
		return
	}
	defer c.RemoveBucket(bucketName)

	// Upload an object.
	objectName := "myobject"
	args["objectName"] = objectName
	content := "helloworld"
	_, err = c.PutObject(bucketName, objectName, strings.NewReader(content), int64(len(content)), minio.PutObjectOptions{ContentType: "application/text"})
	if err != nil {
		logError(testName, function, args, startTime, "", "Failed to upload "+objectName+", to bucket "+bucketName, err)
		return
	}

	defer c.RemoveObject(bucketName, objectName)

	reader, err := c.GetObject(bucketName, objectName, minio.GetObjectOptions{})
	if err != nil {
		logError(testName, function, args, startTime, "", "Failed to GetObject "+objectName+", from bucket "+bucketName, err)
		return
	}
	defer reader.Close()

	// Read a few bytes of the object.
	b := make([]byte, 5)
	n, err := reader.ReadAt(b, 0)
	if err != nil {
		logError(testName, function, args, startTime, "", "Failed to read object "+objectName+", from bucket "+bucketName+" at an offset", err)
		return
	}

	// Upload different contents to the same object while object is being read.
	newContent := "goodbyeworld"
	_, err = c.PutObject(bucketName, objectName, strings.NewReader(newContent), int64(len(newContent)), minio.PutObjectOptions{ContentType: "application/text"})
	if err != nil {
		logError(testName, function, args, startTime, "", "Failed to upload "+objectName+", to bucket "+bucketName, err)
		return
	}

	// Confirm that a Stat() call in between doesn't change the Object's cached etag.
	_, err = reader.Stat()
	expectedError := "At least one of the pre-conditions you specified did not hold"
	if err.Error() != expectedError {
		logError(testName, function, args, startTime, "", "Expected Stat to fail with error "+expectedError+", but received "+err.Error(), err)
		return
	}

	// Read again only to find object contents have been modified since last read.
	_, err = reader.ReadAt(b, int64(n))
	if err.Error() != expectedError {
		logError(testName, function, args, startTime, "", "Expected ReadAt to fail with error "+expectedError+", but received "+err.Error(), err)
		return
	}
	// Delete all objects and buckets
	if err = cleanupBucket(bucketName, c); err != nil {
		logError(testName, function, args, startTime, "", "Cleanup failed", err)
		return
	}

	successLogger(testName, function, args, startTime).Info()
}

// Test validates putObject to upload a file seeked at a given offset.
func testPutObjectUploadSeekedObject() {
	// initialize logging params
	startTime := time.Now()
	testName := getFuncName()
	function := "PutObject(bucketName, objectName, fileToUpload, contentType)"
	args := map[string]interface{}{
		"bucketName":   "",
		"objectName":   "",
		"fileToUpload": "",
		"contentType":  "binary/octet-stream",
	}

	// Instantiate new minio client object.
	c, err := minio.NewV4(
		os.Getenv(serverEndpoint),
		os.Getenv(accessKey),
		os.Getenv(secretKey),
		mustParseBool(os.Getenv(enableHTTPS)),
	)
	if err != nil {
		logError(testName, function, args, startTime, "", "Minio client object creation failed", err)
		return
	}

	// Enable tracing, write to stderr.
	// c.TraceOn(os.Stderr)

	// Set user agent.
	c.SetAppInfo("Minio-go-FunctionalTest", "0.1.0")

	// Make a new bucket.
	bucketName := randString(60, rand.NewSource(time.Now().UnixNano()), "minio-go-test-")
	args["bucketName"] = bucketName

	err = c.MakeBucket(bucketName, "us-east-1")
	if err != nil {
		logError(testName, function, args, startTime, "", "MakeBucket failed", err)
		return
	}
	defer c.RemoveBucket(bucketName)

	var tempfile *os.File

	if fileName := getMintDataDirFilePath("datafile-100-kB"); fileName != "" {
		tempfile, err = os.Open(fileName)
		if err != nil {
			logError(testName, function, args, startTime, "", "File open failed", err)
			return
		}
		args["fileToUpload"] = fileName
	} else {
		tempfile, err = ioutil.TempFile("", "minio-go-upload-test-")
		if err != nil {
			logError(testName, function, args, startTime, "", "TempFile create failed", err)
			return
		}
		args["fileToUpload"] = tempfile.Name()

		// Generate 100kB data
		if _, err = io.Copy(tempfile, getDataReader("datafile-100-kB")); err != nil {
			logError(testName, function, args, startTime, "", "File copy failed", err)
			return
		}

		defer os.Remove(tempfile.Name())

		// Seek back to the beginning of the file.
		tempfile.Seek(0, 0)
	}
	var length = 100 * humanize.KiByte
	objectName := fmt.Sprintf("test-file-%v", rand.Uint32())
	args["objectName"] = objectName

	offset := length / 2
	if _, err = tempfile.Seek(int64(offset), 0); err != nil {
		logError(testName, function, args, startTime, "", "TempFile seek failed", err)
		return
	}

	n, err := c.PutObject(bucketName, objectName, tempfile, int64(length-offset), minio.PutObjectOptions{ContentType: "binary/octet-stream"})
	if err != nil {
		logError(testName, function, args, startTime, "", "PutObject failed", err)
		return
	}
	if n != int64(length-offset) {
		logError(testName, function, args, startTime, "", fmt.Sprintf("Invalid length returned, expected %d got %d", int64(length-offset), n), err)
		return
	}
	tempfile.Close()

	obj, err := c.GetObject(bucketName, objectName, minio.GetObjectOptions{})
	if err != nil {
		logError(testName, function, args, startTime, "", "GetObject failed", err)
		return
	}
	defer obj.Close()

	n, err = obj.Seek(int64(offset), 0)
	if err != nil {
		logError(testName, function, args, startTime, "", "Seek failed", err)
		return
	}
	if n != int64(offset) {
		logError(testName, function, args, startTime, "", fmt.Sprintf("Invalid offset returned, expected %d got %d", int64(offset), n), err)
		return
	}

	n, err = c.PutObject(bucketName, objectName+"getobject", obj, int64(length-offset), minio.PutObjectOptions{ContentType: "binary/octet-stream"})
	if err != nil {
		logError(testName, function, args, startTime, "", "PutObject failed", err)
		return
	}
	if n != int64(length-offset) {
		logError(testName, function, args, startTime, "", fmt.Sprintf("Invalid offset returned, expected %d got %d", int64(length-offset), n), err)
		return
	}

	// Delete all objects and buckets
	if err = cleanupBucket(bucketName, c); err != nil {
		logError(testName, function, args, startTime, "", "Cleanup failed", err)
		return
	}

	successLogger(testName, function, args, startTime).Info()
}

// Tests bucket re-create errors.
func testMakeBucketErrorV2() {
	// initialize logging params
	startTime := time.Now()
	testName := getFuncName()
	function := "MakeBucket(bucketName, region)"
	args := map[string]interface{}{
		"bucketName": "",
		"region":     "eu-west-1",
	}

	if os.Getenv(serverEndpoint) != "s3.amazonaws.com" {
		ignoredLog(testName, function, args, startTime, "Skipped region functional tests for non s3 runs").Info()
		return
	}

	// Seed random based on current time.
	rand.Seed(time.Now().Unix())

	// Instantiate new minio client object.
	c, err := minio.NewV2(
		os.Getenv(serverEndpoint),
		os.Getenv(accessKey),
		os.Getenv(secretKey),
		mustParseBool(os.Getenv(enableHTTPS)),
	)
	if err != nil {
		logError(testName, function, args, startTime, "", "Minio v2 client object creation failed", err)
		return
	}

	// Enable tracing, write to stderr.
	// c.TraceOn(os.Stderr)

	// Set user agent.
	c.SetAppInfo("Minio-go-FunctionalTest", "0.1.0")

	// Generate a new random bucket name.
	bucketName := randString(60, rand.NewSource(time.Now().UnixNano()), "minio-go-test-")
	region := "eu-west-1"
	args["bucketName"] = bucketName
	args["region"] = region

	// Make a new bucket in 'eu-west-1'.
	if err = c.MakeBucket(bucketName, region); err != nil {
		logError(testName, function, args, startTime, "", "MakeBucket failed", err)
		return
	}
	if err = c.MakeBucket(bucketName, region); err == nil {
		logError(testName, function, args, startTime, "", "MakeBucket did not fail for existing bucket name", err)
		return
	}
	// Verify valid error response from server.
	if minio.ToErrorResponse(err).Code != "BucketAlreadyExists" &&
		minio.ToErrorResponse(err).Code != "BucketAlreadyOwnedByYou" {
		logError(testName, function, args, startTime, "", "Invalid error returned by server", err)
	}
	// Delete all objects and buckets
	if err = cleanupBucket(bucketName, c); err != nil {
		logError(testName, function, args, startTime, "", "Cleanup failed", err)
		return
	}

	successLogger(testName, function, args, startTime).Info()
}

// Test get object reader to not throw error on being closed twice.
func testGetObjectClosedTwiceV2() {
	// initialize logging params
	startTime := time.Now()
	testName := getFuncName()
	function := "MakeBucket(bucketName, region)"
	args := map[string]interface{}{
		"bucketName": "",
		"region":     "eu-west-1",
	}

	// Seed random based on current time.
	rand.Seed(time.Now().Unix())

	// Instantiate new minio client object.
	c, err := minio.NewV2(
		os.Getenv(serverEndpoint),
		os.Getenv(accessKey),
		os.Getenv(secretKey),
		mustParseBool(os.Getenv(enableHTTPS)),
	)
	if err != nil {
		logError(testName, function, args, startTime, "", "Minio v2 client object creation failed", err)
		return
	}

	// Enable tracing, write to stderr.
	// c.TraceOn(os.Stderr)

	// Set user agent.
	c.SetAppInfo("Minio-go-FunctionalTest", "0.1.0")

	// Generate a new random bucket name.
	bucketName := randString(60, rand.NewSource(time.Now().UnixNano()), "minio-go-test-")
	args["bucketName"] = bucketName

	// Make a new bucket.
	err = c.MakeBucket(bucketName, "us-east-1")
	if err != nil {
		logError(testName, function, args, startTime, "", "MakeBucket failed", err)
		return
	}

	// Generate 33K of data.
	bufSize := dataFileMap["datafile-33-kB"]
	var reader = getDataReader("datafile-33-kB")
	defer reader.Close()

	// Save the data
	objectName := randString(60, rand.NewSource(time.Now().UnixNano()), "")
	args["objectName"] = objectName

	n, err := c.PutObject(bucketName, objectName, reader, int64(bufSize), minio.PutObjectOptions{ContentType: "binary/octet-stream"})
	if err != nil {
		logError(testName, function, args, startTime, "", "PutObject failed", err)
		return
	}

	if n != int64(bufSize) {
		logError(testName, function, args, startTime, "", "Number of bytes does not match, expected "+string(bufSize)+" got "+string(n), err)
		return
	}

	// Read the data back
	r, err := c.GetObject(bucketName, objectName, minio.GetObjectOptions{})
	if err != nil {
		logError(testName, function, args, startTime, "", "GetObject failed", err)
		return
	}

	st, err := r.Stat()
	if err != nil {
		logError(testName, function, args, startTime, "", "Stat failed", err)
		return
	}

	if st.Size != int64(bufSize) {
		logError(testName, function, args, startTime, "", "Number of bytes does not match, expected "+string(bufSize)+" got "+string(st.Size), err)
		return
	}
	if err := r.Close(); err != nil {
		logError(testName, function, args, startTime, "", "Stat failed", err)
		return
	}
	if err := r.Close(); err == nil {
		logError(testName, function, args, startTime, "", "Object is already closed, should return error", err)
		return
	}

	// Delete all objects and buckets
	if err = cleanupBucket(bucketName, c); err != nil {
		logError(testName, function, args, startTime, "", "Cleanup failed", err)
		return
	}

	successLogger(testName, function, args, startTime).Info()
}

// Tests FPutObject hidden contentType setting
func testFPutObjectV2() {
	// initialize logging params
	startTime := time.Now()
	testName := getFuncName()
	function := "FPutObject(bucketName, objectName, fileName, opts)"
	args := map[string]interface{}{
		"bucketName": "",
		"objectName": "",
		"fileName":   "",
		"opts":       "",
	}

	// Seed random based on current time.
	rand.Seed(time.Now().Unix())

	// Instantiate new minio client object.
	c, err := minio.NewV2(
		os.Getenv(serverEndpoint),
		os.Getenv(accessKey),
		os.Getenv(secretKey),
		mustParseBool(os.Getenv(enableHTTPS)),
	)
	if err != nil {
		logError(testName, function, args, startTime, "", "Minio v2 client object creation failed", err)
		return
	}

	// Enable tracing, write to stderr.
	// c.TraceOn(os.Stderr)

	// Set user agent.
	c.SetAppInfo("Minio-go-FunctionalTest", "0.1.0")

	// Generate a new random bucket name.
	bucketName := randString(60, rand.NewSource(time.Now().UnixNano()), "minio-go-test-")
	args["bucketName"] = bucketName

	// Make a new bucket.
	err = c.MakeBucket(bucketName, "us-east-1")
	if err != nil {
		logError(testName, function, args, startTime, "", "MakeBucket failed", err)
		return
	}

	// Make a temp file with 11*1024*1024 bytes of data.
	file, err := ioutil.TempFile(os.TempDir(), "FPutObjectTest")
	if err != nil {
		logError(testName, function, args, startTime, "", "TempFile creation failed", err)
		return
	}

	r := bytes.NewReader(bytes.Repeat([]byte("b"), 11*1024*1024))
	n, err := io.CopyN(file, r, 11*1024*1024)
	if err != nil {
		logError(testName, function, args, startTime, "", "Copy failed", err)
		return
	}
	if n != int64(11*1024*1024) {
		logError(testName, function, args, startTime, "", "Number of bytes does not match, expected "+string(int64(11*1024*1024))+" got "+string(n), err)
		return
	}

	// Close the file pro-actively for windows.
	err = file.Close()
	if err != nil {
		logError(testName, function, args, startTime, "", "File close failed", err)
		return
	}

	// Set base object name
	objectName := bucketName + "FPutObject"
	args["objectName"] = objectName
	args["fileName"] = file.Name()

	// Perform standard FPutObject with contentType provided (Expecting application/octet-stream)
	n, err = c.FPutObject(bucketName, objectName+"-standard", file.Name(), minio.PutObjectOptions{ContentType: "application/octet-stream"})
	if err != nil {
		logError(testName, function, args, startTime, "", "FPutObject failed", err)
		return
	}
	if n != int64(11*1024*1024) {
		logError(testName, function, args, startTime, "", "Number of bytes does not match, expected "+string(int64(11*1024*1024))+" got "+string(n), err)
		return
	}

	// Perform FPutObject with no contentType provided (Expecting application/octet-stream)
	args["objectName"] = objectName + "-Octet"
	args["contentType"] = ""

	n, err = c.FPutObject(bucketName, objectName+"-Octet", file.Name(), minio.PutObjectOptions{})
	if err != nil {
		logError(testName, function, args, startTime, "", "FPutObject failed", err)
		return
	}
	if n != int64(11*1024*1024) {
		logError(testName, function, args, startTime, "", "Number of bytes does not match, expected "+string(int64(11*1024*1024))+" got "+string(n), err)
		return
	}

	// Add extension to temp file name
	fileName := file.Name()
	err = os.Rename(file.Name(), fileName+".gtar")
	if err != nil {
		logError(testName, function, args, startTime, "", "Rename failed", err)
		return
	}

	// Perform FPutObject with no contentType provided (Expecting application/x-gtar)
	args["objectName"] = objectName + "-Octet"
	args["contentType"] = ""
	args["fileName"] = fileName + ".gtar"

	n, err = c.FPutObject(bucketName, objectName+"-GTar", fileName+".gtar", minio.PutObjectOptions{})
	if err != nil {
		logError(testName, function, args, startTime, "", "FPutObject failed", err)
		return
	}
	if n != int64(11*1024*1024) {
		logError(testName, function, args, startTime, "", "Number of bytes does not match, expected "+string(int64(11*1024*1024))+" got "+string(n), err)
		return
	}

	// Check headers
	rStandard, err := c.StatObject(bucketName, objectName+"-standard", minio.StatObjectOptions{})
	if err != nil {
		logError(testName, function, args, startTime, "", "StatObject failed", err)
		return
	}
	if rStandard.ContentType != "application/octet-stream" {
		logError(testName, function, args, startTime, "", "Content-Type headers mismatched, expected: application/octet-stream , got "+rStandard.ContentType, err)
		return
	}

	rOctet, err := c.StatObject(bucketName, objectName+"-Octet", minio.StatObjectOptions{})
	if err != nil {
		logError(testName, function, args, startTime, "", "StatObject failed", err)
		return
	}
	if rOctet.ContentType != "application/octet-stream" {
		logError(testName, function, args, startTime, "", "Content-Type headers mismatched, expected: application/octet-stream , got "+rOctet.ContentType, err)
		return
	}

	rGTar, err := c.StatObject(bucketName, objectName+"-GTar", minio.StatObjectOptions{})
	if err != nil {
		logError(testName, function, args, startTime, "", "StatObject failed", err)
		return
	}
	if rGTar.ContentType != "application/x-gtar" {
		logError(testName, function, args, startTime, "", "Content-Type headers mismatched, expected: application/x-gtar , got "+rGTar.ContentType, err)
		return
	}

	// Delete all objects and buckets
	if err = cleanupBucket(bucketName, c); err != nil {
		logError(testName, function, args, startTime, "", "Cleanup failed", err)
		return
	}

	err = os.Remove(fileName + ".gtar")
	if err != nil {
		logError(testName, function, args, startTime, "", "File remove failed", err)
		return
	}
	successLogger(testName, function, args, startTime).Info()
}

// Tests various bucket supported formats.
func testMakeBucketRegionsV2() {
	// initialize logging params
	startTime := time.Now()
	testName := getFuncName()
	function := "MakeBucket(bucketName, region)"
	args := map[string]interface{}{
		"bucketName": "",
		"region":     "eu-west-1",
	}

	if os.Getenv(serverEndpoint) != "s3.amazonaws.com" {
		ignoredLog(testName, function, args, startTime, "Skipped region functional tests for non s3 runs").Info()
		return
	}

	// Seed random based on current time.
	rand.Seed(time.Now().Unix())

	// Instantiate new minio client object.
	c, err := minio.NewV2(
		os.Getenv(serverEndpoint),
		os.Getenv(accessKey),
		os.Getenv(secretKey),
		mustParseBool(os.Getenv(enableHTTPS)),
	)
	if err != nil {
		logError(testName, function, args, startTime, "", "Minio v2 client object creation failed", err)
		return
	}

	// Enable tracing, write to stderr.
	// c.TraceOn(os.Stderr)

	// Set user agent.
	c.SetAppInfo("Minio-go-FunctionalTest", "0.1.0")

	// Generate a new random bucket name.
	bucketName := randString(60, rand.NewSource(time.Now().UnixNano()), "minio-go-test-")
	args["bucketName"] = bucketName

	// Make a new bucket in 'eu-central-1'.
	if err = c.MakeBucket(bucketName, "eu-west-1"); err != nil {
		logError(testName, function, args, startTime, "", "MakeBucket failed", err)
		return
	}

	if err = cleanupBucket(bucketName, c); err != nil {
		logError(testName, function, args, startTime, "", "Cleanup failed", err)
		return
	}

	// Make a new bucket with '.' in its name, in 'us-west-2'. This
	// request is internally staged into a path style instead of
	// virtual host style.
	if err = c.MakeBucket(bucketName+".withperiod", "us-west-2"); err != nil {
		args["bucketName"] = bucketName + ".withperiod"
		args["region"] = "us-west-2"
		logError(testName, function, args, startTime, "", "MakeBucket failed", err)
		return
	}

	// Delete all objects and buckets
	if err = cleanupBucket(bucketName+".withperiod", c); err != nil {
		logError(testName, function, args, startTime, "", "Cleanup failed", err)
		return
	}

	successLogger(testName, function, args, startTime).Info()
}

// Tests get object ReaderSeeker interface methods.
func testGetObjectReadSeekFunctionalV2() {
	// initialize logging params
	startTime := time.Now()
	testName := getFuncName()
	function := "GetObject(bucketName, objectName)"
	args := map[string]interface{}{}

	// Seed random based on current time.
	rand.Seed(time.Now().Unix())

	// Instantiate new minio client object.
	c, err := minio.NewV2(
		os.Getenv(serverEndpoint),
		os.Getenv(accessKey),
		os.Getenv(secretKey),
		mustParseBool(os.Getenv(enableHTTPS)),
	)
	if err != nil {
		logError(testName, function, args, startTime, "", "Minio v2 client object creation failed", err)
		return
	}

	// Enable tracing, write to stderr.
	// c.TraceOn(os.Stderr)

	// Set user agent.
	c.SetAppInfo("Minio-go-FunctionalTest", "0.1.0")

	// Generate a new random bucket name.
	bucketName := randString(60, rand.NewSource(time.Now().UnixNano()), "minio-go-test-")
	args["bucketName"] = bucketName

	// Make a new bucket.
	err = c.MakeBucket(bucketName, "us-east-1")
	if err != nil {
		logError(testName, function, args, startTime, "", "MakeBucket failed", err)
		return
	}

	// Generate 33K of data.
	bufSize := dataFileMap["datafile-33-kB"]
	var reader = getDataReader("datafile-33-kB")
	defer reader.Close()

	objectName := randString(60, rand.NewSource(time.Now().UnixNano()), "")
	args["objectName"] = objectName

	buf, err := ioutil.ReadAll(reader)
	if err != nil {
		logError(testName, function, args, startTime, "", "ReadAll failed", err)
		return
	}

	// Save the data.
	n, err := c.PutObject(bucketName, objectName, bytes.NewReader(buf), int64(bufSize), minio.PutObjectOptions{ContentType: "binary/octet-stream"})
	if err != nil {
		logError(testName, function, args, startTime, "", "PutObject failed", err)
		return
	}

	if n != int64(bufSize) {
		logError(testName, function, args, startTime, "", "Number of bytes does not match, expected "+string(int64(bufSize))+" got "+string(n), err)
		return
	}

	// Read the data back
	r, err := c.GetObject(bucketName, objectName, minio.GetObjectOptions{})
	if err != nil {
		logError(testName, function, args, startTime, "", "GetObject failed", err)
		return
	}
	defer r.Close()

	st, err := r.Stat()
	if err != nil {
		logError(testName, function, args, startTime, "", "Stat failed", err)
		return
	}

	if st.Size != int64(bufSize) {
		logError(testName, function, args, startTime, "", "Number of bytes in stat does not match, expected "+string(int64(bufSize))+" got "+string(st.Size), err)
		return
	}

	offset := int64(2048)
	n, err = r.Seek(offset, 0)
	if err != nil {
		logError(testName, function, args, startTime, "", "Seek failed", err)
		return
	}
	if n != offset {
		logError(testName, function, args, startTime, "", "Number of seeked bytes does not match, expected "+string(offset)+" got "+string(n), err)
		return
	}
	n, err = r.Seek(0, 1)
	if err != nil {
		logError(testName, function, args, startTime, "", "Seek failed", err)
		return
	}
	if n != offset {
		logError(testName, function, args, startTime, "", "Number of seeked bytes does not match, expected "+string(offset)+" got "+string(n), err)
		return
	}
	_, err = r.Seek(offset, 2)
	if err == nil {
		logError(testName, function, args, startTime, "", "Seek on positive offset for whence '2' should error out", err)
		return
	}
	n, err = r.Seek(-offset, 2)
	if err != nil {
		logError(testName, function, args, startTime, "", "Seek failed", err)
		return
	}
	if n != st.Size-offset {
		logError(testName, function, args, startTime, "", "Number of seeked bytes does not match, expected "+string(st.Size-offset)+" got "+string(n), err)
		return
	}

	var buffer1 bytes.Buffer
	if _, err = io.CopyN(&buffer1, r, st.Size); err != nil {
		if err != io.EOF {
			logError(testName, function, args, startTime, "", "Copy failed", err)
			return
		}
	}
	if !bytes.Equal(buf[len(buf)-int(offset):], buffer1.Bytes()) {
		logError(testName, function, args, startTime, "", "Incorrect read bytes v/s original buffer", err)
		return
	}

	// Seek again and read again.
	n, err = r.Seek(offset-1, 0)
	if err != nil {
		logError(testName, function, args, startTime, "", "Seek failed", err)
		return
	}
	if n != (offset - 1) {
		logError(testName, function, args, startTime, "", "Number of seeked bytes does not match, expected "+string(offset-1)+" got "+string(n), err)
		return
	}

	var buffer2 bytes.Buffer
	if _, err = io.CopyN(&buffer2, r, st.Size); err != nil {
		if err != io.EOF {
			logError(testName, function, args, startTime, "", "Copy failed", err)
			return
		}
	}
	// Verify now lesser bytes.
	if !bytes.Equal(buf[2047:], buffer2.Bytes()) {
		logError(testName, function, args, startTime, "", "Incorrect read bytes v/s original buffer", err)
		return
	}

	// Delete all objects and buckets
	if err = cleanupBucket(bucketName, c); err != nil {
		logError(testName, function, args, startTime, "", "Cleanup failed", err)
		return
	}

	successLogger(testName, function, args, startTime).Info()
}

// Tests get object ReaderAt interface methods.
func testGetObjectReadAtFunctionalV2() {
	// initialize logging params
	startTime := time.Now()
	testName := getFuncName()
	function := "GetObject(bucketName, objectName)"
	args := map[string]interface{}{}

	// Seed random based on current time.
	rand.Seed(time.Now().Unix())

	// Instantiate new minio client object.
	c, err := minio.NewV2(
		os.Getenv(serverEndpoint),
		os.Getenv(accessKey),
		os.Getenv(secretKey),
		mustParseBool(os.Getenv(enableHTTPS)),
	)
	if err != nil {
		logError(testName, function, args, startTime, "", "Minio v2 client object creation failed", err)
		return
	}

	// Enable tracing, write to stderr.
	// c.TraceOn(os.Stderr)

	// Set user agent.
	c.SetAppInfo("Minio-go-FunctionalTest", "0.1.0")

	// Generate a new random bucket name.
	bucketName := randString(60, rand.NewSource(time.Now().UnixNano()), "minio-go-test-")
	args["bucketName"] = bucketName

	// Make a new bucket.
	err = c.MakeBucket(bucketName, "us-east-1")
	if err != nil {
		logError(testName, function, args, startTime, "", "MakeBucket failed", err)
		return
	}

	// Generate 33K of data.
	bufSize := dataFileMap["datafile-33-kB"]
	var reader = getDataReader("datafile-33-kB")
	defer reader.Close()

	objectName := randString(60, rand.NewSource(time.Now().UnixNano()), "")
	args["objectName"] = objectName

	buf, err := ioutil.ReadAll(reader)
	if err != nil {
		logError(testName, function, args, startTime, "", "ReadAll failed", err)
		return
	}

	// Save the data
	n, err := c.PutObject(bucketName, objectName, bytes.NewReader(buf), int64(bufSize), minio.PutObjectOptions{ContentType: "binary/octet-stream"})
	if err != nil {
		logError(testName, function, args, startTime, "", "PutObject failed", err)
		return
	}

	if n != int64(bufSize) {
		logError(testName, function, args, startTime, "", "Number of bytes does not match, expected "+string(bufSize)+" got "+string(n), err)
		return
	}

	// Read the data back
	r, err := c.GetObject(bucketName, objectName, minio.GetObjectOptions{})
	if err != nil {
		logError(testName, function, args, startTime, "", "GetObject failed", err)
		return
	}
	defer r.Close()

	st, err := r.Stat()
	if err != nil {
		logError(testName, function, args, startTime, "", "Stat failed", err)
		return
	}

	if st.Size != int64(bufSize) {
		logError(testName, function, args, startTime, "", "Number of bytes does not match, expected "+string(bufSize)+" got "+string(st.Size), err)
		return
	}

	offset := int64(2048)

	// Read directly
	buf2 := make([]byte, 512)
	buf3 := make([]byte, 512)
	buf4 := make([]byte, 512)

	m, err := r.ReadAt(buf2, offset)
	if err != nil {
		logError(testName, function, args, startTime, "", "ReadAt failed", err)
		return
	}
	if m != len(buf2) {
		logError(testName, function, args, startTime, "", "ReadAt read shorter bytes before reaching EOF, expected "+string(len(buf2))+" got "+string(m), err)
		return
	}
	if !bytes.Equal(buf2, buf[offset:offset+512]) {
		logError(testName, function, args, startTime, "", "Incorrect read between two ReadAt from same offset", err)
		return
	}
	offset += 512
	m, err = r.ReadAt(buf3, offset)
	if err != nil {
		logError(testName, function, args, startTime, "", "ReadAt failed", err)
		return
	}
	if m != len(buf3) {
		logError(testName, function, args, startTime, "", "ReadAt read shorter bytes before reaching EOF, expected "+string(len(buf3))+" got "+string(m), err)
		return
	}
	if !bytes.Equal(buf3, buf[offset:offset+512]) {
		logError(testName, function, args, startTime, "", "Incorrect read between two ReadAt from same offset", err)
		return
	}
	offset += 512
	m, err = r.ReadAt(buf4, offset)
	if err != nil {
		logError(testName, function, args, startTime, "", "ReadAt failed", err)
		return
	}
	if m != len(buf4) {
		logError(testName, function, args, startTime, "", "ReadAt read shorter bytes before reaching EOF, expected "+string(len(buf4))+" got "+string(m), err)
		return
	}
	if !bytes.Equal(buf4, buf[offset:offset+512]) {
		logError(testName, function, args, startTime, "", "Incorrect read between two ReadAt from same offset", err)
		return
	}

	buf5 := make([]byte, n)
	// Read the whole object.
	m, err = r.ReadAt(buf5, 0)
	if err != nil {
		if err != io.EOF {
			logError(testName, function, args, startTime, "", "ReadAt failed", err)
			return
		}
	}
	if m != len(buf5) {
		logError(testName, function, args, startTime, "", "ReadAt read shorter bytes before reaching EOF, expected "+string(len(buf5))+" got "+string(m), err)
		return
	}
	if !bytes.Equal(buf, buf5) {
		logError(testName, function, args, startTime, "", "Incorrect data read in GetObject, than what was previously uploaded", err)
		return
	}

	buf6 := make([]byte, n+1)
	// Read the whole object and beyond.
	_, err = r.ReadAt(buf6, 0)
	if err != nil {
		if err != io.EOF {
			logError(testName, function, args, startTime, "", "ReadAt failed", err)
			return
		}
	}
	// Delete all objects and buckets
	if err = cleanupBucket(bucketName, c); err != nil {
		logError(testName, function, args, startTime, "", "Cleanup failed", err)
		return
	}

	successLogger(testName, function, args, startTime).Info()
}

// Tests copy object
func testCopyObjectV2() {
	// initialize logging params
	startTime := time.Now()
	testName := getFuncName()
	function := "CopyObject(destination, source)"
	args := map[string]interface{}{}

	// Seed random based on current time.
	rand.Seed(time.Now().Unix())

	// Instantiate new minio client object
	c, err := minio.NewV2(
		os.Getenv(serverEndpoint),
		os.Getenv(accessKey),
		os.Getenv(secretKey),
		mustParseBool(os.Getenv(enableHTTPS)),
	)
	if err != nil {
		logError(testName, function, args, startTime, "", "Minio v2 client object creation failed", err)
		return
	}

	// Enable tracing, write to stderr.
	// c.TraceOn(os.Stderr)

	// Set user agent.
	c.SetAppInfo("Minio-go-FunctionalTest", "0.1.0")

	// Generate a new random bucket name.
	bucketName := randString(60, rand.NewSource(time.Now().UnixNano()), "minio-go-test-")

	// Make a new bucket in 'us-east-1' (source bucket).
	err = c.MakeBucket(bucketName, "us-east-1")
	if err != nil {
		logError(testName, function, args, startTime, "", "MakeBucket failed", err)
		return
	}

	// Make a new bucket in 'us-east-1' (destination bucket).
	err = c.MakeBucket(bucketName+"-copy", "us-east-1")
	if err != nil {
		logError(testName, function, args, startTime, "", "MakeBucket failed", err)
		return
	}

	// Generate 33K of data.
	bufSize := dataFileMap["datafile-33-kB"]
	var reader = getDataReader("datafile-33-kB")
	defer reader.Close()

	// Save the data
	objectName := randString(60, rand.NewSource(time.Now().UnixNano()), "")
	n, err := c.PutObject(bucketName, objectName, reader, int64(bufSize), minio.PutObjectOptions{ContentType: "binary/octet-stream"})
	if err != nil {
		logError(testName, function, args, startTime, "", "PutObject failed", err)
		return
	}

	if n != int64(bufSize) {
		logError(testName, function, args, startTime, "", "Number of bytes does not match, expected "+string(int64(bufSize))+" got "+string(n), err)
		return
	}

	r, err := c.GetObject(bucketName, objectName, minio.GetObjectOptions{})
	if err != nil {
		logError(testName, function, args, startTime, "", "GetObject failed", err)
		return
	}
	// Check the various fields of source object against destination object.
	objInfo, err := r.Stat()
	if err != nil {
		logError(testName, function, args, startTime, "", "Stat failed", err)
		return
	}
	r.Close()

	// Copy Source
	src := minio.NewSourceInfo(bucketName, objectName, nil)
	args["source"] = src

	// Set copy conditions.

	// All invalid conditions first.
	err = src.SetModifiedSinceCond(time.Date(1, time.January, 1, 0, 0, 0, 0, time.UTC))
	if err == nil {
		logError(testName, function, args, startTime, "", "SetModifiedSinceCond did not fail for invalid conditions", err)
		return
	}
	err = src.SetUnmodifiedSinceCond(time.Date(1, time.January, 1, 0, 0, 0, 0, time.UTC))
	if err == nil {
		logError(testName, function, args, startTime, "", "SetUnmodifiedSinceCond did not fail for invalid conditions", err)
		return
	}
	err = src.SetMatchETagCond("")
	if err == nil {
		logError(testName, function, args, startTime, "", "SetMatchETagCond did not fail for invalid conditions", err)
		return
	}
	err = src.SetMatchETagExceptCond("")
	if err == nil {
		logError(testName, function, args, startTime, "", "SetMatchETagExceptCond did not fail for invalid conditions", err)
		return
	}

	err = src.SetModifiedSinceCond(time.Date(2014, time.April, 0, 0, 0, 0, 0, time.UTC))
	if err != nil {
		logError(testName, function, args, startTime, "", "SetModifiedSinceCond failed", err)
		return
	}
	err = src.SetMatchETagCond(objInfo.ETag)
	if err != nil {
		logError(testName, function, args, startTime, "", "SetMatchETagCond failed", err)
		return
	}

	dst, err := minio.NewDestinationInfo(bucketName+"-copy", objectName+"-copy", nil, nil)
	args["destination"] = dst
	if err != nil {
		logError(testName, function, args, startTime, "", "NewDestinationInfo failed", err)
		return
	}

	// Perform the Copy
	err = c.CopyObject(dst, src)
	if err != nil {
		logError(testName, function, args, startTime, "", "CopyObject failed", err)
		return
	}

	// Source object
	r, err = c.GetObject(bucketName, objectName, minio.GetObjectOptions{})
	if err != nil {
		logError(testName, function, args, startTime, "", "GetObject failed", err)
		return
	}
	// Destination object
	readerCopy, err := c.GetObject(bucketName+"-copy", objectName+"-copy", minio.GetObjectOptions{})
	if err != nil {
		logError(testName, function, args, startTime, "", "GetObject failed", err)
		return
	}
	// Check the various fields of source object against destination object.
	objInfo, err = r.Stat()
	if err != nil {
		logError(testName, function, args, startTime, "", "Stat failed", err)
		return
	}
	objInfoCopy, err := readerCopy.Stat()
	if err != nil {
		logError(testName, function, args, startTime, "", "Stat failed", err)
		return
	}
	if objInfo.Size != objInfoCopy.Size {
		logError(testName, function, args, startTime, "", "Number of bytes does not match, expected "+string(objInfoCopy.Size)+" got "+string(objInfo.Size), err)
		return
	}

	// Close all the readers.
	r.Close()
	readerCopy.Close()

	// CopyObject again but with wrong conditions
	src = minio.NewSourceInfo(bucketName, objectName, nil)
	err = src.SetUnmodifiedSinceCond(time.Date(2014, time.April, 0, 0, 0, 0, 0, time.UTC))
	if err != nil {
		logError(testName, function, args, startTime, "", "SetUnmodifiedSinceCond failed", err)
		return
	}
	err = src.SetMatchETagExceptCond(objInfo.ETag)
	if err != nil {
		logError(testName, function, args, startTime, "", "SetMatchETagExceptCond failed", err)
		return
	}

	// Perform the Copy which should fail
	err = c.CopyObject(dst, src)
	if err == nil {
		logError(testName, function, args, startTime, "", "CopyObject did not fail for invalid conditions", err)
		return
	}

	// Delete all objects and buckets
	if err = cleanupBucket(bucketName, c); err != nil {
		logError(testName, function, args, startTime, "", "Cleanup failed", err)
		return
	}
	if err = cleanupBucket(bucketName+"-copy", c); err != nil {
		logError(testName, function, args, startTime, "", "Cleanup failed", err)
		return
	}
	successLogger(testName, function, args, startTime).Info()
}

func testComposeObjectErrorCasesWrapper(c *minio.Client) {
	// initialize logging params
	startTime := time.Now()
	testName := getFuncName()
	function := "ComposeObject(destination, sourceList)"
	args := map[string]interface{}{}

	// Generate a new random bucket name.
	bucketName := randString(60, rand.NewSource(time.Now().UnixNano()), "minio-go-test-")

	// Make a new bucket in 'us-east-1' (source bucket).
	err := c.MakeBucket(bucketName, "us-east-1")

	if err != nil {
		logError(testName, function, args, startTime, "", "MakeBucket failed", err)
		return
	}

	// Test that more than 10K source objects cannot be
	// concatenated.
	srcArr := [10001]minio.SourceInfo{}
	srcSlice := srcArr[:]
	dst, err := minio.NewDestinationInfo(bucketName, "object", nil, nil)
	if err != nil {
		logError(testName, function, args, startTime, "", "NewDestinationInfo failed", err)
		return
	}

	args["destination"] = dst
	// Just explain about srcArr in args["sourceList"]
	// to stop having 10,001 null headers logged
	args["sourceList"] = "source array of 10,001 elements"
	if err := c.ComposeObject(dst, srcSlice); err == nil {
		logError(testName, function, args, startTime, "", "Expected error in ComposeObject", err)
		return
	} else if err.Error() != "There must be as least one and up to 10000 source objects." {
		logError(testName, function, args, startTime, "", "Got unexpected error", err)
		return
	}

	// Create a source with invalid offset spec and check that
	// error is returned:
	// 1. Create the source object.
	const badSrcSize = 5 * 1024 * 1024
	buf := bytes.Repeat([]byte("1"), badSrcSize)
	_, err = c.PutObject(bucketName, "badObject", bytes.NewReader(buf), int64(len(buf)), minio.PutObjectOptions{})
	if err != nil {
		logError(testName, function, args, startTime, "", "PutObject failed", err)
		return
	}
	// 2. Set invalid range spec on the object (going beyond
	// object size)
	badSrc := minio.NewSourceInfo(bucketName, "badObject", nil)
	err = badSrc.SetRange(1, badSrcSize)
	if err != nil {
		logError(testName, function, args, startTime, "", "Setting NewSourceInfo failed", err)
		return
	}
	// 3. ComposeObject call should fail.
	if err := c.ComposeObject(dst, []minio.SourceInfo{badSrc}); err == nil {
		logError(testName, function, args, startTime, "", "ComposeObject expected to fail", err)
		return
	} else if !strings.Contains(err.Error(), "has invalid segment-to-copy") {
		logError(testName, function, args, startTime, "", "Got invalid error", err)
		return
	}

	// Delete all objects and buckets
	if err = cleanupBucket(bucketName, c); err != nil {
		logError(testName, function, args, startTime, "", "Cleanup failed", err)
		return
	}

	successLogger(testName, function, args, startTime).Info()
}

// Test expected error cases
func testComposeObjectErrorCasesV2() {
	// initialize logging params
	startTime := time.Now()
	testName := getFuncName()
	function := "ComposeObject(destination, sourceList)"
	args := map[string]interface{}{}

	// Instantiate new minio client object
	c, err := minio.NewV2(
		os.Getenv(serverEndpoint),
		os.Getenv(accessKey),
		os.Getenv(secretKey),
		mustParseBool(os.Getenv(enableHTTPS)),
	)
	if err != nil {
		logError(testName, function, args, startTime, "", "Minio v2 client object creation failed", err)
		return
	}

	testComposeObjectErrorCasesWrapper(c)
}

func testComposeMultipleSources(c *minio.Client) {
	// initialize logging params
	startTime := time.Now()
	testName := getFuncName()
	function := "ComposeObject(destination, sourceList)"
	args := map[string]interface{}{
		"destination": "",
		"sourceList":  "",
	}

	// Generate a new random bucket name.
	bucketName := randString(60, rand.NewSource(time.Now().UnixNano()), "minio-go-test-")
	// Make a new bucket in 'us-east-1' (source bucket).
	err := c.MakeBucket(bucketName, "us-east-1")
	if err != nil {
		logError(testName, function, args, startTime, "", "MakeBucket failed", err)
		return
	}

	// Upload a small source object
	const srcSize = 1024 * 1024 * 5
	buf := bytes.Repeat([]byte("1"), srcSize)
	_, err = c.PutObject(bucketName, "srcObject", bytes.NewReader(buf), int64(srcSize), minio.PutObjectOptions{ContentType: "binary/octet-stream"})
	if err != nil {
		logError(testName, function, args, startTime, "", "PutObject failed", err)
		return
	}

	// We will append 10 copies of the object.
	srcs := []minio.SourceInfo{}
	for i := 0; i < 10; i++ {
		srcs = append(srcs, minio.NewSourceInfo(bucketName, "srcObject", nil))
	}
	// make the last part very small
	err = srcs[9].SetRange(0, 0)
	if err != nil {
		logError(testName, function, args, startTime, "", "SetRange failed", err)
		return
	}
	args["sourceList"] = srcs

	dst, err := minio.NewDestinationInfo(bucketName, "dstObject", nil, nil)
	args["destination"] = dst

	if err != nil {
		logError(testName, function, args, startTime, "", "NewDestinationInfo failed", err)
		return
	}
	err = c.ComposeObject(dst, srcs)
	if err != nil {
		logError(testName, function, args, startTime, "", "ComposeObject failed", err)
		return
	}

	objProps, err := c.StatObject(bucketName, "dstObject", minio.StatObjectOptions{})
	if err != nil {
		logError(testName, function, args, startTime, "", "StatObject failed", err)
		return
	}

	if objProps.Size != 9*srcSize+1 {
		logError(testName, function, args, startTime, "", "Size mismatched! Expected "+string(10000*srcSize)+" got "+string(objProps.Size), err)
		return
	}
	// Delete all objects and buckets
	if err = cleanupBucket(bucketName, c); err != nil {
		logError(testName, function, args, startTime, "", "Cleanup failed", err)
		return
	}
	successLogger(testName, function, args, startTime).Info()
}

// Test concatenating multiple objects objects
func testCompose10KSourcesV2() {
	// initialize logging params
	startTime := time.Now()
	testName := getFuncName()
	function := "ComposeObject(destination, sourceList)"
	args := map[string]interface{}{}

	// Instantiate new minio client object
	c, err := minio.NewV2(
		os.Getenv(serverEndpoint),
		os.Getenv(accessKey),
		os.Getenv(secretKey),
		mustParseBool(os.Getenv(enableHTTPS)),
	)
	if err != nil {
		logError(testName, function, args, startTime, "", "Minio v2 client object creation failed", err)
		return
	}

	testComposeMultipleSources(c)
}

func testEncryptedEmptyObject() {
	// initialize logging params
	startTime := time.Now()
	testName := getFuncName()
	function := "PutObject(bucketName, objectName, reader, objectSize, opts)"
	args := map[string]interface{}{}

	// Instantiate new minio client object
	c, err := minio.NewV4(
		os.Getenv(serverEndpoint),
		os.Getenv(accessKey),
		os.Getenv(secretKey),
		mustParseBool(os.Getenv(enableHTTPS)),
	)
	if err != nil {
		logError(testName, function, args, startTime, "", "Minio v4 client object creation failed", err)
		return
	}

	// Generate a new random bucket name.
	bucketName := randString(60, rand.NewSource(time.Now().UnixNano()), "minio-go-test-")
	args["bucketName"] = bucketName
	// Make a new bucket in 'us-east-1' (source bucket).
	err = c.MakeBucket(bucketName, "us-east-1")
	if err != nil {
		logError(testName, function, args, startTime, "", "MakeBucket failed", err)
		return
	}

	sse := encrypt.DefaultPBKDF([]byte("correct horse battery staple"), []byte(bucketName+"object"))

	// 1. create an sse-c encrypted object to copy by uploading
	const srcSize = 0
	var buf []byte // Empty buffer
	args["objectName"] = "object"
	_, err = c.PutObject(bucketName, "object", bytes.NewReader(buf), int64(len(buf)), minio.PutObjectOptions{ServerSideEncryption: sse})
	if err != nil {
		logError(testName, function, args, startTime, "", "PutObject call failed", err)
		return
	}

	// 2. Test CopyObject for an empty object
	dstInfo, err := minio.NewDestinationInfo(bucketName, "new-object", sse, nil)
	if err != nil {
		args["objectName"] = "new-object"
		function = "NewDestinationInfo(bucketName, objectName, sse, userMetadata)"
		logError(testName, function, args, startTime, "", "NewDestinationInfo failed", err)
		return
	}
	srcInfo := minio.NewSourceInfo(bucketName, "object", sse)
	if err = c.CopyObject(dstInfo, srcInfo); err != nil {
		function = "CopyObject(dstInfo, srcInfo)"
		logError(testName, function, map[string]interface{}{}, startTime, "", "CopyObject failed", err)
		return
	}

	// 3. Test Key rotation
	newSSE := encrypt.DefaultPBKDF([]byte("Don't Panic"), []byte(bucketName+"new-object"))
	dstInfo, err = minio.NewDestinationInfo(bucketName, "new-object", newSSE, nil)
	if err != nil {
		args["objectName"] = "new-object"
		function = "NewDestinationInfo(bucketName, objectName, encryptSSEC, userMetadata)"
		logError(testName, function, args, startTime, "", "NewDestinationInfo failed", err)
		return
	}

	srcInfo = minio.NewSourceInfo(bucketName, "new-object", sse)
	if err = c.CopyObject(dstInfo, srcInfo); err != nil {
		function = "CopyObject(dstInfo, srcInfo)"
		logError(testName, function, map[string]interface{}{}, startTime, "", "CopyObject with key rotation failed", err)
		return
	}

	// 4. Download the object.
	reader, err := c.GetObject(bucketName, "new-object", minio.GetObjectOptions{ServerSideEncryption: newSSE})
	if err != nil {
		logError(testName, function, args, startTime, "", "GetObject failed", err)
		return
	}
	defer reader.Close()

	decBytes, err := ioutil.ReadAll(reader)
	if err != nil {
		logError(testName, function, map[string]interface{}{}, startTime, "", "ReadAll failed", err)
		return
	}
	if !bytes.Equal(decBytes, buf) {
		logError(testName, function, map[string]interface{}{}, startTime, "", "Downloaded object doesn't match the empty encrypted object", err)
		return
	}
	// Delete all objects and buckets
	delete(args, "objectName")
	if err = cleanupBucket(bucketName, c); err != nil {
		logError(testName, function, args, startTime, "", "Cleanup failed", err)
		return
	}

	successLogger(testName, function, args, startTime).Info()
}

func testEncryptedCopyObjectWrapper(c *minio.Client) {
	// initialize logging params
	startTime := time.Now()
	testName := getFuncName()
	function := "CopyObject(destination, source)"
	args := map[string]interface{}{}

	// Generate a new random bucket name.
	bucketName := randString(60, rand.NewSource(time.Now().UnixNano()), "minio-go-test-")
	// Make a new bucket in 'us-east-1' (source bucket).
	err := c.MakeBucket(bucketName, "us-east-1")
	if err != nil {
		logError(testName, function, args, startTime, "", "MakeBucket failed", err)
		return
	}

	sseSrc := encrypt.DefaultPBKDF([]byte("correct horse battery staple"), []byte(bucketName+"srcObject"))
	sseDst := encrypt.DefaultPBKDF([]byte("correct horse battery staple"), []byte(bucketName+"dstObject"))

	// 1. create an sse-c encrypted object to copy by uploading
	const srcSize = 1024 * 1024
	buf := bytes.Repeat([]byte("abcde"), srcSize) // gives a buffer of 5MiB
	_, err = c.PutObject(bucketName, "srcObject", bytes.NewReader(buf), int64(len(buf)), minio.PutObjectOptions{
		ServerSideEncryption: sseSrc,
	})
	if err != nil {
		logError(testName, function, args, startTime, "", "PutObject call failed", err)
		return
	}

	// 2. copy object and change encryption key
	src := minio.NewSourceInfo(bucketName, "srcObject", sseSrc)
	args["source"] = src
	dst, err := minio.NewDestinationInfo(bucketName, "dstObject", sseDst, nil)
	if err != nil {
		logError(testName, function, args, startTime, "", "NewDestinationInfo failed", err)
		return
	}
	args["destination"] = dst

	err = c.CopyObject(dst, src)
	if err != nil {
		logError(testName, function, args, startTime, "", "CopyObject failed", err)
		return
	}

	// 3. get copied object and check if content is equal
	coreClient := minio.Core{c}
	reader, _, err := coreClient.GetObject(bucketName, "dstObject", minio.GetObjectOptions{ServerSideEncryption: sseDst})
	if err != nil {
		logError(testName, function, args, startTime, "", "GetObject failed", err)
		return
	}

	decBytes, err := ioutil.ReadAll(reader)
	if err != nil {
		logError(testName, function, args, startTime, "", "ReadAll failed", err)
		return
	}
	if !bytes.Equal(decBytes, buf) {
		logError(testName, function, args, startTime, "", "Downloaded object mismatched for encrypted object", err)
		return
	}
	reader.Close()

	// Test key rotation for source object in-place.
	newSSE := encrypt.DefaultPBKDF([]byte("Don't Panic"), []byte(bucketName+"srcObject")) // replace key
	dst, err = minio.NewDestinationInfo(bucketName, "srcObject", newSSE, nil)
	if err != nil {
		logError(testName, function, args, startTime, "", "NewDestinationInfo failed", err)
		return
	}
	args["destination"] = dst

	err = c.CopyObject(dst, src)
	if err != nil {
		logError(testName, function, args, startTime, "", "CopyObject failed", err)
		return
	}

	// Get copied object and check if content is equal
	reader, _, err = coreClient.GetObject(bucketName, "srcObject", minio.GetObjectOptions{ServerSideEncryption: newSSE})
	if err != nil {
		logError(testName, function, args, startTime, "", "GetObject failed", err)
		return
	}

	decBytes, err = ioutil.ReadAll(reader)
	if err != nil {
		logError(testName, function, args, startTime, "", "ReadAll failed", err)
		return
	}
	if !bytes.Equal(decBytes, buf) {
		logError(testName, function, args, startTime, "", "Downloaded object mismatched for encrypted object", err)
		return
	}
	reader.Close()

	// Test in-place decryption.
	dst, err = minio.NewDestinationInfo(bucketName, "srcObject", nil, nil)
	if err != nil {
		logError(testName, function, args, startTime, "", "NewDestinationInfo failed", err)
		return
	}
	args["destination"] = dst

	src = minio.NewSourceInfo(bucketName, "srcObject", newSSE)
	args["source"] = src
	err = c.CopyObject(dst, src)
	if err != nil {
		logError(testName, function, args, startTime, "", "CopyObject failed", err)
		return
	}

	// Get copied decrypted object and check if content is equal
	reader, _, err = coreClient.GetObject(bucketName, "srcObject", minio.GetObjectOptions{})
	if err != nil {
		logError(testName, function, args, startTime, "", "GetObject failed", err)
		return
	}
	defer reader.Close()

	decBytes, err = ioutil.ReadAll(reader)
	if err != nil {
		logError(testName, function, args, startTime, "", "ReadAll failed", err)
		return
	}
	if !bytes.Equal(decBytes, buf) {
		logError(testName, function, args, startTime, "", "Downloaded object mismatched for encrypted object", err)
		return
	}

	// Delete all objects and buckets
	if err = cleanupBucket(bucketName, c); err != nil {
		logError(testName, function, args, startTime, "", "Cleanup failed", err)
		return
	}

	successLogger(testName, function, args, startTime).Info()
}

// Test encrypted copy object
func testEncryptedCopyObject() {
	// initialize logging params
	startTime := time.Now()
	testName := getFuncName()
	function := "CopyObject(destination, source)"
	args := map[string]interface{}{}

	// Instantiate new minio client object
	c, err := minio.NewV4(
		os.Getenv(serverEndpoint),
		os.Getenv(accessKey),
		os.Getenv(secretKey),
		mustParseBool(os.Getenv(enableHTTPS)),
	)
	if err != nil {
		logError(testName, function, args, startTime, "", "Minio v2 client object creation failed", err)
		return
	}

	// c.TraceOn(os.Stderr)
	testEncryptedCopyObjectWrapper(c)
}

// Test encrypted copy object
func testEncryptedCopyObjectV2() {
	// initialize logging params
	startTime := time.Now()
	testName := getFuncName()
	function := "CopyObject(destination, source)"
	args := map[string]interface{}{}

	// Instantiate new minio client object
	c, err := minio.NewV2(
		os.Getenv(serverEndpoint),
		os.Getenv(accessKey),
		os.Getenv(secretKey),
		mustParseBool(os.Getenv(enableHTTPS)),
	)
	if err != nil {
		logError(testName, function, args, startTime, "", "Minio v2 client object creation failed", err)
		return
	}

	// c.TraceOn(os.Stderr)
	testEncryptedCopyObjectWrapper(c)
}

func testDecryptedCopyObject() {
	// initialize logging params
	startTime := time.Now()
	testName := getFuncName()
	function := "CopyObject(destination, source)"
	args := map[string]interface{}{}

	// Instantiate new minio client object
	c, err := minio.New(
		os.Getenv(serverEndpoint),
		os.Getenv(accessKey),
		os.Getenv(secretKey),
		mustParseBool(os.Getenv(enableHTTPS)),
	)
	if err != nil {
		logError(testName, function, args, startTime, "", "Minio v2 client object creation failed", err)
		return
	}

	bucketName, objectName := randString(60, rand.NewSource(time.Now().UnixNano()), "minio-go-test-"), "object"
	if err = c.MakeBucket(bucketName, "us-east-1"); err != nil {
		logError(testName, function, args, startTime, "", "MakeBucket failed", err)
		return
	}

	encryption := encrypt.DefaultPBKDF([]byte("correct horse battery staple"), []byte(bucketName+objectName))
	_, err = c.PutObject(bucketName, objectName, bytes.NewReader(bytes.Repeat([]byte("a"), 1024*1024)), 1024*1024, minio.PutObjectOptions{
		ServerSideEncryption: encryption,
	})
	if err != nil {
		logError(testName, function, args, startTime, "", "PutObject call failed", err)
		return
	}

	src := minio.NewSourceInfo(bucketName, objectName, encrypt.SSECopy(encryption))
	args["source"] = src
	dst, err := minio.NewDestinationInfo(bucketName, "decrypted-"+objectName, nil, nil)
	if err != nil {
		logError(testName, function, args, startTime, "", "NewDestinationInfo failed", err)
		return
	}
	args["destination"] = dst

	if err = c.CopyObject(dst, src); err != nil {
		logError(testName, function, args, startTime, "", "CopyObject failed", err)
		return
	}
	if _, err = c.GetObject(bucketName, "decrypted-"+objectName, minio.GetObjectOptions{}); err != nil {
		logError(testName, function, args, startTime, "", "GetObject failed", err)
		return
	}
	successLogger(testName, function, args, startTime).Info()
}

func testUserMetadataCopying() {
	// initialize logging params
	startTime := time.Now()
	testName := getFuncName()
	function := "CopyObject(destination, source)"
	args := map[string]interface{}{}

	// Instantiate new minio client object
	c, err := minio.NewV4(
		os.Getenv(serverEndpoint),
		os.Getenv(accessKey),
		os.Getenv(secretKey),
		mustParseBool(os.Getenv(enableHTTPS)),
	)
	if err != nil {
		logError(testName, function, args, startTime, "", "Minio client object creation failed", err)
		return
	}

	// c.TraceOn(os.Stderr)
	testUserMetadataCopyingWrapper(c)
}

func testUserMetadataCopyingWrapper(c *minio.Client) {
	// initialize logging params
	startTime := time.Now()
	testName := getFuncName()
	function := "CopyObject(destination, source)"
	args := map[string]interface{}{}

	// Generate a new random bucket name.
	bucketName := randString(60, rand.NewSource(time.Now().UnixNano()), "minio-go-test-")
	// Make a new bucket in 'us-east-1' (source bucket).
	err := c.MakeBucket(bucketName, "us-east-1")
	if err != nil {
		logError(testName, function, args, startTime, "", "MakeBucket failed", err)
		return
	}

	fetchMeta := func(object string) (h http.Header) {
		objInfo, err := c.StatObject(bucketName, object, minio.StatObjectOptions{})
		if err != nil {
			logError(testName, function, args, startTime, "", "Stat failed", err)
			return
		}
		h = make(http.Header)
		for k, vs := range objInfo.Metadata {
			if strings.HasPrefix(strings.ToLower(k), "x-amz-meta-") {
				for _, v := range vs {
					h.Add(k, v)
				}
			}
		}
		return h
	}

	// 1. create a client encrypted object to copy by uploading
	const srcSize = 1024 * 1024
	buf := bytes.Repeat([]byte("abcde"), srcSize) // gives a buffer of 5MiB
	metadata := make(http.Header)
	metadata.Set("x-amz-meta-myheader", "myvalue")
	m := make(map[string]string)
	m["x-amz-meta-myheader"] = "myvalue"
	_, err = c.PutObject(bucketName, "srcObject",
		bytes.NewReader(buf), int64(len(buf)), minio.PutObjectOptions{UserMetadata: m})
	if err != nil {
		logError(testName, function, args, startTime, "", "PutObjectWithMetadata failed", err)
		return
	}
	if !reflect.DeepEqual(metadata, fetchMeta("srcObject")) {
		logError(testName, function, args, startTime, "", "Metadata match failed", err)
		return
	}

	// 2. create source
	src := minio.NewSourceInfo(bucketName, "srcObject", nil)
	// 2.1 create destination with metadata set
	dst1, err := minio.NewDestinationInfo(bucketName, "dstObject-1", nil, map[string]string{"notmyheader": "notmyvalue"})
	if err != nil {
		logError(testName, function, args, startTime, "", "NewDestinationInfo failed", err)
		return
	}

	// 3. Check that copying to an object with metadata set resets
	// the headers on the copy.
	args["source"] = src
	args["destination"] = dst1
	err = c.CopyObject(dst1, src)
	if err != nil {
		logError(testName, function, args, startTime, "", "CopyObject failed", err)
		return
	}

	expectedHeaders := make(http.Header)
	expectedHeaders.Set("x-amz-meta-notmyheader", "notmyvalue")
	if !reflect.DeepEqual(expectedHeaders, fetchMeta("dstObject-1")) {
		logError(testName, function, args, startTime, "", "Metadata match failed", err)
		return
	}

	// 4. create destination with no metadata set and same source
	dst2, err := minio.NewDestinationInfo(bucketName, "dstObject-2", nil, nil)
	if err != nil {
		logError(testName, function, args, startTime, "", "NewDestinationInfo failed", err)
		return
	}
	src = minio.NewSourceInfo(bucketName, "srcObject", nil)

	// 5. Check that copying to an object with no metadata set,
	// copies metadata.
	args["source"] = src
	args["destination"] = dst2
	err = c.CopyObject(dst2, src)
	if err != nil {
		logError(testName, function, args, startTime, "", "CopyObject failed", err)
		return
	}

	expectedHeaders = metadata
	if !reflect.DeepEqual(expectedHeaders, fetchMeta("dstObject-2")) {
		logError(testName, function, args, startTime, "", "Metadata match failed", err)
		return
	}

	// 6. Compose a pair of sources.
	srcs := []minio.SourceInfo{
		minio.NewSourceInfo(bucketName, "srcObject", nil),
		minio.NewSourceInfo(bucketName, "srcObject", nil),
	}
	dst3, err := minio.NewDestinationInfo(bucketName, "dstObject-3", nil, nil)
	if err != nil {
		logError(testName, function, args, startTime, "", "NewDestinationInfo failed", err)
		return
	}

	function = "ComposeObject(destination, sources)"
	args["source"] = srcs
	args["destination"] = dst3
	err = c.ComposeObject(dst3, srcs)
	if err != nil {
		logError(testName, function, args, startTime, "", "ComposeObject failed", err)
		return
	}

	// Check that no headers are copied in this case
	if !reflect.DeepEqual(make(http.Header), fetchMeta("dstObject-3")) {
		logError(testName, function, args, startTime, "", "Metadata match failed", err)
		return
	}

	// 7. Compose a pair of sources with dest user metadata set.
	srcs = []minio.SourceInfo{
		minio.NewSourceInfo(bucketName, "srcObject", nil),
		minio.NewSourceInfo(bucketName, "srcObject", nil),
	}
	dst4, err := minio.NewDestinationInfo(bucketName, "dstObject-4", nil, map[string]string{"notmyheader": "notmyvalue"})
	if err != nil {
		logError(testName, function, args, startTime, "", "NewDestinationInfo failed", err)
		return
	}

	function = "ComposeObject(destination, sources)"
	args["source"] = srcs
	args["destination"] = dst4
	err = c.ComposeObject(dst4, srcs)
	if err != nil {
		logError(testName, function, args, startTime, "", "ComposeObject failed", err)
		return
	}

	// Check that no headers are copied in this case
	expectedHeaders = make(http.Header)
	expectedHeaders.Set("x-amz-meta-notmyheader", "notmyvalue")
	if !reflect.DeepEqual(expectedHeaders, fetchMeta("dstObject-4")) {
		logError(testName, function, args, startTime, "", "Metadata match failed", err)
		return
	}

	// Delete all objects and buckets
	if err = cleanupBucket(bucketName, c); err != nil {
		logError(testName, function, args, startTime, "", "Cleanup failed", err)
		return
	}

	successLogger(testName, function, args, startTime).Info()
}

func testUserMetadataCopyingV2() {
	// initialize logging params
	startTime := time.Now()
	testName := getFuncName()
	function := "CopyObject(destination, source)"
	args := map[string]interface{}{}

	// Instantiate new minio client object
	c, err := minio.NewV2(
		os.Getenv(serverEndpoint),
		os.Getenv(accessKey),
		os.Getenv(secretKey),
		mustParseBool(os.Getenv(enableHTTPS)),
	)
	if err != nil {
		logError(testName, function, args, startTime, "", "Minio client v2 object creation failed", err)
		return
	}

	// c.TraceOn(os.Stderr)
	testUserMetadataCopyingWrapper(c)
}

func testStorageClassMetadataPutObject() {
	// initialize logging params
	startTime := time.Now()
	function := "testStorageClassMetadataPutObject()"
	args := map[string]interface{}{}
	testName := getFuncName()

	// Instantiate new minio client object
	c, err := minio.NewV4(
		os.Getenv(serverEndpoint),
		os.Getenv(accessKey),
		os.Getenv(secretKey),
		mustParseBool(os.Getenv(enableHTTPS)),
	)
	if err != nil {
		logError(testName, function, args, startTime, "", "Minio v4 client object creation failed", err)
		return
	}

	// Generate a new random bucket name.
	bucketName := randString(60, rand.NewSource(time.Now().UnixNano()), "minio-go-test")
	// Make a new bucket in 'us-east-1' (source bucket).
	err = c.MakeBucket(bucketName, "us-east-1")
	if err != nil {
		logError(testName, function, args, startTime, "", "MakeBucket failed", err)
		return
	}

	fetchMeta := func(object string) (h http.Header) {
		objInfo, err := c.StatObject(bucketName, object, minio.StatObjectOptions{})
		if err != nil {
			logError(testName, function, args, startTime, "", "Stat failed", err)
			return
		}
		h = make(http.Header)
		for k, vs := range objInfo.Metadata {
			if strings.HasPrefix(strings.ToLower(k), "x-amz-storage-class") {
				for _, v := range vs {
					h.Add(k, v)
				}
			}
		}
		return h
	}

	metadata := make(http.Header)
	metadata.Set("x-amz-storage-class", "REDUCED_REDUNDANCY")

	emptyMetadata := make(http.Header)

	const srcSize = 1024 * 1024
	buf := bytes.Repeat([]byte("abcde"), srcSize) // gives a buffer of 1MiB

	_, err = c.PutObject(bucketName, "srcObjectRRSClass",
		bytes.NewReader(buf), int64(len(buf)), minio.PutObjectOptions{StorageClass: "REDUCED_REDUNDANCY"})
	if err != nil {
		logError(testName, function, args, startTime, "", "PutObject failed", err)
		return
	}

	// Get the returned metadata
	returnedMeta := fetchMeta("srcObjectRRSClass")

	// The response metada should either be equal to metadata (with REDUCED_REDUNDANCY) or emptyMetadata (in case of gateways)
	if !reflect.DeepEqual(metadata, returnedMeta) && !reflect.DeepEqual(emptyMetadata, returnedMeta) {
		logError(testName, function, args, startTime, "", "Metadata match failed", err)
		return
	}

	metadata = make(http.Header)
	metadata.Set("x-amz-storage-class", "STANDARD")

	_, err = c.PutObject(bucketName, "srcObjectSSClass",
		bytes.NewReader(buf), int64(len(buf)), minio.PutObjectOptions{StorageClass: "STANDARD"})
	if err != nil {
		logError(testName, function, args, startTime, "", "PutObject failed", err)
		return
	}
	if reflect.DeepEqual(metadata, fetchMeta("srcObjectSSClass")) {
		logError(testName, function, args, startTime, "", "Metadata verification failed, STANDARD storage class should not be a part of response metadata", err)
		return
	}
	// Delete all objects and buckets
	if err = cleanupBucket(bucketName, c); err != nil {
		logError(testName, function, args, startTime, "", "Cleanup failed", err)
		return
	}
	successLogger(testName, function, args, startTime).Info()
}

func testStorageClassInvalidMetadataPutObject() {
	// initialize logging params
	startTime := time.Now()
	function := "testStorageClassInvalidMetadataPutObject()"
	args := map[string]interface{}{}
	testName := getFuncName()

	// Instantiate new minio client object
	c, err := minio.NewV4(
		os.Getenv(serverEndpoint),
		os.Getenv(accessKey),
		os.Getenv(secretKey),
		mustParseBool(os.Getenv(enableHTTPS)),
	)
	if err != nil {
		logError(testName, function, args, startTime, "", "Minio v4 client object creation failed", err)
		return
	}

	// Generate a new random bucket name.
	bucketName := randString(60, rand.NewSource(time.Now().UnixNano()), "minio-go-test")
	// Make a new bucket in 'us-east-1' (source bucket).
	err = c.MakeBucket(bucketName, "us-east-1")
	if err != nil {
		logError(testName, function, args, startTime, "", "MakeBucket failed", err)
		return
	}

	const srcSize = 1024 * 1024
	buf := bytes.Repeat([]byte("abcde"), srcSize) // gives a buffer of 1MiB

	_, err = c.PutObject(bucketName, "srcObjectRRSClass",
		bytes.NewReader(buf), int64(len(buf)), minio.PutObjectOptions{StorageClass: "INVALID_STORAGE_CLASS"})
	if err == nil {
		logError(testName, function, args, startTime, "", "PutObject with invalid storage class passed, was expected to fail", err)
		return
	}
	// Delete all objects and buckets
	if err = cleanupBucket(bucketName, c); err != nil {
		logError(testName, function, args, startTime, "", "Cleanup failed", err)
		return
	}
	successLogger(testName, function, args, startTime).Info()
}

func testStorageClassMetadataCopyObject() {
	// initialize logging params
	startTime := time.Now()
	function := "testStorageClassMetadataCopyObject()"
	args := map[string]interface{}{}
	testName := getFuncName()

	// Instantiate new minio client object
	c, err := minio.NewV4(
		os.Getenv(serverEndpoint),
		os.Getenv(accessKey),
		os.Getenv(secretKey),
		mustParseBool(os.Getenv(enableHTTPS)),
	)
	if err != nil {
		logError(testName, function, args, startTime, "", "Minio v4 client object creation failed", err)
		return
	}

	// Generate a new random bucket name.
	bucketName := randString(60, rand.NewSource(time.Now().UnixNano()), "minio-go-test")
	// Make a new bucket in 'us-east-1' (source bucket).
	err = c.MakeBucket(bucketName, "us-east-1")
	if err != nil {
		logError(testName, function, args, startTime, "", "MakeBucket failed", err)
		return
	}

	fetchMeta := func(object string) (h http.Header) {
		objInfo, err := c.StatObject(bucketName, object, minio.StatObjectOptions{})
		if err != nil {
			logError(testName, function, args, startTime, "", "Stat failed", err)
			return
		}
		h = make(http.Header)
		for k, vs := range objInfo.Metadata {
			if strings.HasPrefix(strings.ToLower(k), "x-amz-storage-class") {
				for _, v := range vs {
					h.Add(k, v)
				}
			}
		}
		return h
	}

	metadata := make(http.Header)
	metadata.Set("x-amz-storage-class", "REDUCED_REDUNDANCY")

	emptyMetadata := make(http.Header)

	const srcSize = 1024 * 1024
	buf := bytes.Repeat([]byte("abcde"), srcSize)

	// Put an object with RRS Storage class
	_, err = c.PutObject(bucketName, "srcObjectRRSClass",
		bytes.NewReader(buf), int64(len(buf)), minio.PutObjectOptions{StorageClass: "REDUCED_REDUNDANCY"})
	if err != nil {
		logError(testName, function, args, startTime, "", "PutObject failed", err)
		return
	}

	// Make server side copy of object uploaded in previous step
	src := minio.NewSourceInfo(bucketName, "srcObjectRRSClass", nil)
	dst, err := minio.NewDestinationInfo(bucketName, "srcObjectRRSClassCopy", nil, nil)
	c.CopyObject(dst, src)

	// Get the returned metadata
	returnedMeta := fetchMeta("srcObjectRRSClassCopy")

	// The response metada should either be equal to metadata (with REDUCED_REDUNDANCY) or emptyMetadata (in case of gateways)
	if !reflect.DeepEqual(metadata, returnedMeta) && !reflect.DeepEqual(emptyMetadata, returnedMeta) {
		logError(testName, function, args, startTime, "", "Metadata match failed", err)
		return
	}

	metadata = make(http.Header)
	metadata.Set("x-amz-storage-class", "STANDARD")

	// Put an object with Standard Storage class
	_, err = c.PutObject(bucketName, "srcObjectSSClass",
		bytes.NewReader(buf), int64(len(buf)), minio.PutObjectOptions{StorageClass: "STANDARD"})
	if err != nil {
		logError(testName, function, args, startTime, "", "PutObject failed", err)
		return
	}

	// Make server side copy of object uploaded in previous step
	src = minio.NewSourceInfo(bucketName, "srcObjectSSClass", nil)
	dst, err = minio.NewDestinationInfo(bucketName, "srcObjectSSClassCopy", nil, nil)
	c.CopyObject(dst, src)

	// Fetch the meta data of copied object
	if reflect.DeepEqual(metadata, fetchMeta("srcObjectSSClassCopy")) {
		logError(testName, function, args, startTime, "", "Metadata verification failed, STANDARD storage class should not be a part of response metadata", err)
		return
	}
	// Delete all objects and buckets
	if err = cleanupBucket(bucketName, c); err != nil {
		logError(testName, function, args, startTime, "", "Cleanup failed", err)
		return
	}
	successLogger(testName, function, args, startTime).Info()
}

// Test put object with size -1 byte object.
func testPutObjectNoLengthV2() {
	// initialize logging params
	startTime := time.Now()
	testName := getFuncName()
	function := "PutObject(bucketName, objectName, reader, size, opts)"
	args := map[string]interface{}{
		"bucketName": "",
		"objectName": "",
		"size":       -1,
		"opts":       "",
	}

	// Seed random based on current time.
	rand.Seed(time.Now().Unix())

	// Instantiate new minio client object.
	c, err := minio.NewV2(
		os.Getenv(serverEndpoint),
		os.Getenv(accessKey),
		os.Getenv(secretKey),
		mustParseBool(os.Getenv(enableHTTPS)),
	)
	if err != nil {
		logError(testName, function, args, startTime, "", "Minio client v2 object creation failed", err)
		return
	}

	// Enable tracing, write to stderr.
	// c.TraceOn(os.Stderr)

	// Set user agent.
	c.SetAppInfo("Minio-go-FunctionalTest", "0.1.0")

	// Generate a new random bucket name.
	bucketName := randString(60, rand.NewSource(time.Now().UnixNano()), "minio-go-test-")
	args["bucketName"] = bucketName

	// Make a new bucket.
	err = c.MakeBucket(bucketName, "us-east-1")
	if err != nil {
		logError(testName, function, args, startTime, "", "MakeBucket failed", err)
		return
	}

	objectName := bucketName + "unique"
	args["objectName"] = objectName

	bufSize := dataFileMap["datafile-65-MB"]
	var reader = getDataReader("datafile-65-MB")
	defer reader.Close()
	args["size"] = bufSize

	// Upload an object.
	n, err := c.PutObject(bucketName, objectName, reader, -1, minio.PutObjectOptions{})

	if err != nil {
		logError(testName, function, args, startTime, "", "PutObjectWithSize failed", err)
		return
	}
	if n != int64(bufSize) {
		logError(testName, function, args, startTime, "", "Expected upload object size "+string(bufSize)+" got "+string(n), err)
		return
	}

	// Delete all objects and buckets
	if err = cleanupBucket(bucketName, c); err != nil {
		logError(testName, function, args, startTime, "", "Cleanup failed", err)
		return
	}

	successLogger(testName, function, args, startTime).Info()
}

// Test put objects of unknown size.
func testPutObjectsUnknownV2() {
	// initialize logging params
	startTime := time.Now()
	testName := getFuncName()
	function := "PutObject(bucketName, objectName, reader,size,opts)"
	args := map[string]interface{}{
		"bucketName": "",
		"objectName": "",
		"size":       "",
		"opts":       "",
	}

	// Seed random based on current time.
	rand.Seed(time.Now().Unix())

	// Instantiate new minio client object.
	c, err := minio.NewV2(
		os.Getenv(serverEndpoint),
		os.Getenv(accessKey),
		os.Getenv(secretKey),
		mustParseBool(os.Getenv(enableHTTPS)),
	)
	if err != nil {
		logError(testName, function, args, startTime, "", "Minio client v2 object creation failed", err)
		return
	}

	// Enable tracing, write to stderr.
	// c.TraceOn(os.Stderr)

	// Set user agent.
	c.SetAppInfo("Minio-go-FunctionalTest", "0.1.0")

	// Generate a new random bucket name.
	bucketName := randString(60, rand.NewSource(time.Now().UnixNano()), "minio-go-test-")
	args["bucketName"] = bucketName

	// Make a new bucket.
	err = c.MakeBucket(bucketName, "us-east-1")
	if err != nil {
		logError(testName, function, args, startTime, "", "MakeBucket failed", err)
		return
	}

	// Issues are revealed by trying to upload multiple files of unknown size
	// sequentially (on 4GB machines)
	for i := 1; i <= 4; i++ {
		// Simulate that we could be receiving byte slices of data that we want
		// to upload as a file
		rpipe, wpipe := io.Pipe()
		defer rpipe.Close()
		go func() {
			b := []byte("test")
			wpipe.Write(b)
			wpipe.Close()
		}()

		// Upload the object.
		objectName := fmt.Sprintf("%sunique%d", bucketName, i)
		args["objectName"] = objectName

		n, err := c.PutObject(bucketName, objectName, rpipe, -1, minio.PutObjectOptions{})
		if err != nil {
			logError(testName, function, args, startTime, "", "PutObjectStreaming failed", err)
			return
		}
		args["size"] = n
		if n != int64(4) {
			logError(testName, function, args, startTime, "", "Expected upload object size "+string(4)+" got "+string(n), err)
			return
		}

	}

	// Delete all objects and buckets
	if err = cleanupBucket(bucketName, c); err != nil {
		logError(testName, function, args, startTime, "", "Cleanup failed", err)
		return
	}

	successLogger(testName, function, args, startTime).Info()
}

// Test put object with 0 byte object.
func testPutObject0ByteV2() {
	// initialize logging params
	startTime := time.Now()
	testName := getFuncName()
	function := "PutObject(bucketName, objectName, reader, size, opts)"
	args := map[string]interface{}{
		"bucketName": "",
		"objectName": "",
		"size":       0,
		"opts":       "",
	}

	// Seed random based on current time.
	rand.Seed(time.Now().Unix())

	// Instantiate new minio client object.
	c, err := minio.NewV2(
		os.Getenv(serverEndpoint),
		os.Getenv(accessKey),
		os.Getenv(secretKey),
		mustParseBool(os.Getenv(enableHTTPS)),
	)
	if err != nil {
		logError(testName, function, args, startTime, "", "Minio client v2 object creation failed", err)
		return
	}

	// Enable tracing, write to stderr.
	// c.TraceOn(os.Stderr)

	// Set user agent.
	c.SetAppInfo("Minio-go-FunctionalTest", "0.1.0")

	// Generate a new random bucket name.
	bucketName := randString(60, rand.NewSource(time.Now().UnixNano()), "minio-go-test-")
	args["bucketName"] = bucketName

	// Make a new bucket.
	err = c.MakeBucket(bucketName, "us-east-1")
	if err != nil {
		logError(testName, function, args, startTime, "", "MakeBucket failed", err)
		return
	}

	objectName := bucketName + "unique"
	args["objectName"] = objectName
	args["opts"] = minio.PutObjectOptions{}

	// Upload an object.
	n, err := c.PutObject(bucketName, objectName, bytes.NewReader([]byte("")), 0, minio.PutObjectOptions{})

	if err != nil {
		logError(testName, function, args, startTime, "", "PutObjectWithSize failed", err)
		return
	}
	if n != 0 {
		logError(testName, function, args, startTime, "", "Expected upload object size 0 but got "+string(n), err)
		return
	}

	// Delete all objects and buckets
	if err = cleanupBucket(bucketName, c); err != nil {
		logError(testName, function, args, startTime, "", "Cleanup failed", err)
		return
	}

	successLogger(testName, function, args, startTime).Info()
}

// Test expected error cases
func testComposeObjectErrorCases() {
	// initialize logging params
	startTime := time.Now()
	testName := getFuncName()
	function := "ComposeObject(destination, sourceList)"
	args := map[string]interface{}{}

	// Instantiate new minio client object
	c, err := minio.NewV4(
		os.Getenv(serverEndpoint),
		os.Getenv(accessKey),
		os.Getenv(secretKey),
		mustParseBool(os.Getenv(enableHTTPS)),
	)
	if err != nil {
		logError(testName, function, args, startTime, "", "Minio client object creation failed", err)
		return
	}

	testComposeObjectErrorCasesWrapper(c)
}

// Test concatenating 10K objects
func testCompose10KSources() {
	// initialize logging params
	startTime := time.Now()
	testName := getFuncName()
	function := "ComposeObject(destination, sourceList)"
	args := map[string]interface{}{}

	// Instantiate new minio client object
	c, err := minio.NewV4(
		os.Getenv(serverEndpoint),
		os.Getenv(accessKey),
		os.Getenv(secretKey),
		mustParseBool(os.Getenv(enableHTTPS)),
	)
	if err != nil {
		logError(testName, function, args, startTime, "", "Minio client object creation failed", err)
		return
	}

	testComposeMultipleSources(c)
}

// Tests comprehensive list of all methods.
func testFunctionalV2() {
	// initialize logging params
	startTime := time.Now()
	testName := getFuncName()
	function := "testFunctionalV2()"
	functionAll := ""
	args := map[string]interface{}{}

	// Seed random based on current time.
	rand.Seed(time.Now().Unix())

	c, err := minio.NewV2(
		os.Getenv(serverEndpoint),
		os.Getenv(accessKey),
		os.Getenv(secretKey),
		mustParseBool(os.Getenv(enableHTTPS)),
	)
	if err != nil {
		logError(testName, function, args, startTime, "", "Minio client v2 object creation failed", err)
		return
	}

	// Enable to debug
	// c.TraceOn(os.Stderr)

	// Set user agent.
	c.SetAppInfo("Minio-go-FunctionalTest", "0.1.0")

	// Generate a new random bucket name.
	bucketName := randString(60, rand.NewSource(time.Now().UnixNano()), "minio-go-test-")
	location := "us-east-1"
	// Make a new bucket.
	function = "MakeBucket(bucketName, location)"
	functionAll = "MakeBucket(bucketName, location)"
	args = map[string]interface{}{
		"bucketName": bucketName,
		"location":   location,
	}
	err = c.MakeBucket(bucketName, location)
	if err != nil {
		logError(testName, function, args, startTime, "", "MakeBucket failed", err)
		return
	}

	// Generate a random file name.
	fileName := randString(60, rand.NewSource(time.Now().UnixNano()), "")
	file, err := os.Create(fileName)
	if err != nil {
		logError(testName, function, args, startTime, "", "file create failed", err)
		return
	}
	for i := 0; i < 3; i++ {
		buf := make([]byte, rand.Intn(1<<19))
		_, err = file.Write(buf)
		if err != nil {
			logError(testName, function, args, startTime, "", "file write failed", err)
			return
		}
	}
	file.Close()

	// Verify if bucket exits and you have access.
	var exists bool
	function = "BucketExists(bucketName)"
	functionAll += ", " + function
	args = map[string]interface{}{
		"bucketName": bucketName,
	}
	exists, err = c.BucketExists(bucketName)
	if err != nil {
		logError(testName, function, args, startTime, "", "BucketExists failed", err)
		return
	}
	if !exists {
		logError(testName, function, args, startTime, "", "Could not find existing bucket "+bucketName, err)
		return
	}

	// Make the bucket 'public read/write'.
	function = "SetBucketPolicy(bucketName, bucketPolicy)"
	functionAll += ", " + function

	readWritePolicy := `{"Version": "2012-10-17","Statement": [{"Action": ["s3:ListBucketMultipartUploads", "s3:ListBucket"],"Effect": "Allow","Principal": {"AWS": ["*"]},"Resource": ["arn:aws:s3:::` + bucketName + `"],"Sid": ""}]}`

	args = map[string]interface{}{
		"bucketName":   bucketName,
		"bucketPolicy": readWritePolicy,
	}
	err = c.SetBucketPolicy(bucketName, readWritePolicy)

	if err != nil {
		logError(testName, function, args, startTime, "", "SetBucketPolicy failed", err)
		return
	}

	// List all buckets.
	function = "ListBuckets()"
	functionAll += ", " + function
	args = nil
	buckets, err := c.ListBuckets()
	if len(buckets) == 0 {
		logError(testName, function, args, startTime, "", "List buckets cannot be empty", err)
		return
	}
	if err != nil {
		logError(testName, function, args, startTime, "", "ListBuckets failed", err)
		return
	}

	// Verify if previously created bucket is listed in list buckets.
	bucketFound := false
	for _, bucket := range buckets {
		if bucket.Name == bucketName {
			bucketFound = true
		}
	}

	// If bucket not found error out.
	if !bucketFound {
		logError(testName, function, args, startTime, "", "Bucket "+bucketName+"not found", err)
		return
	}

	objectName := bucketName + "unique"

	// Generate data
	buf := bytes.Repeat([]byte("n"), rand.Intn(1<<19))

	args = map[string]interface{}{
		"bucketName":  bucketName,
		"objectName":  objectName,
		"contentType": "",
	}
	n, err := c.PutObject(bucketName, objectName, bytes.NewReader(buf), int64(len(buf)), minio.PutObjectOptions{})
	if err != nil {
		logError(testName, function, args, startTime, "", "PutObject failed", err)
		return
	}
	if n != int64(len(buf)) {
		logError(testName, function, args, startTime, "", "Expected uploaded object length "+string(len(buf))+" got "+string(n), err)
		return
	}

	objectNameNoLength := objectName + "-nolength"
	args["objectName"] = objectNameNoLength
	n, err = c.PutObject(bucketName, objectNameNoLength, bytes.NewReader(buf), int64(len(buf)), minio.PutObjectOptions{ContentType: "binary/octet-stream"})
	if err != nil {
		logError(testName, function, args, startTime, "", "PutObject failed", err)
		return
	}

	if n != int64(len(buf)) {
		logError(testName, function, args, startTime, "", "Expected uploaded object length "+string(len(buf))+" got "+string(n), err)
		return
	}

	// Instantiate a done channel to close all listing.
	doneCh := make(chan struct{})
	defer close(doneCh)

	objFound := false
	isRecursive := true // Recursive is true.
	function = "ListObjects(bucketName, objectName, isRecursive, doneCh)"
	functionAll += ", " + function
	args = map[string]interface{}{
		"bucketName":  bucketName,
		"objectName":  objectName,
		"isRecursive": isRecursive,
	}
	for obj := range c.ListObjects(bucketName, objectName, isRecursive, doneCh) {
		if obj.Key == objectName {
			objFound = true
			break
		}
	}
	if !objFound {
		logError(testName, function, args, startTime, "", "Could not find existing object "+objectName, err)
		return
	}

	incompObjNotFound := true
	function = "ListIncompleteUploads(bucketName, objectName, isRecursive, doneCh)"
	functionAll += ", " + function
	args = map[string]interface{}{
		"bucketName":  bucketName,
		"objectName":  objectName,
		"isRecursive": isRecursive,
	}
	for objIncompl := range c.ListIncompleteUploads(bucketName, objectName, isRecursive, doneCh) {
		if objIncompl.Key != "" {
			incompObjNotFound = false
			break
		}
	}
	if !incompObjNotFound {
		logError(testName, function, args, startTime, "", "Unexpected dangling incomplete upload found", err)
		return
	}

	function = "GetObject(bucketName, objectName)"
	functionAll += ", " + function
	args = map[string]interface{}{
		"bucketName": bucketName,
		"objectName": objectName,
	}
	newReader, err := c.GetObject(bucketName, objectName, minio.GetObjectOptions{})
	if err != nil {
		logError(testName, function, args, startTime, "", "GetObject failed", err)
		return
	}

	newReadBytes, err := ioutil.ReadAll(newReader)
	if err != nil {
		logError(testName, function, args, startTime, "", "ReadAll failed", err)
		return
	}
	newReader.Close()

	if !bytes.Equal(newReadBytes, buf) {
		logError(testName, function, args, startTime, "", "Bytes mismatch", err)
		return
	}

	function = "FGetObject(bucketName, objectName, fileName)"
	functionAll += ", " + function
	args = map[string]interface{}{
		"bucketName": bucketName,
		"objectName": objectName,
		"fileName":   fileName + "-f",
	}
	err = c.FGetObject(bucketName, objectName, fileName+"-f", minio.GetObjectOptions{})
	if err != nil {
		logError(testName, function, args, startTime, "", "FgetObject failed", err)
		return
	}

	// Generate presigned HEAD object url.
	function = "PresignedHeadObject(bucketName, objectName, expires, reqParams)"
	functionAll += ", " + function
	args = map[string]interface{}{
		"bucketName": bucketName,
		"objectName": objectName,
		"expires":    3600 * time.Second,
	}
	presignedHeadURL, err := c.PresignedHeadObject(bucketName, objectName, 3600*time.Second, nil)
	if err != nil {
		logError(testName, function, args, startTime, "", "PresignedHeadObject failed", err)
		return
	}
	// Verify if presigned url works.
	resp, err := http.Head(presignedHeadURL.String())
	if err != nil {
		logError(testName, function, args, startTime, "", "PresignedHeadObject URL head request failed", err)
		return
	}
	if resp.StatusCode != http.StatusOK {
		logError(testName, function, args, startTime, "", "PresignedHeadObject URL returns status "+string(resp.StatusCode), err)
		return
	}
	if resp.Header.Get("ETag") == "" {
		logError(testName, function, args, startTime, "", "Got empty ETag", err)
		return
	}
	resp.Body.Close()

	// Generate presigned GET object url.
	function = "PresignedGetObject(bucketName, objectName, expires, reqParams)"
	functionAll += ", " + function
	args = map[string]interface{}{
		"bucketName": bucketName,
		"objectName": objectName,
		"expires":    3600 * time.Second,
	}
	presignedGetURL, err := c.PresignedGetObject(bucketName, objectName, 3600*time.Second, nil)
	if err != nil {
		logError(testName, function, args, startTime, "", "PresignedGetObject failed", err)
		return
	}
	// Verify if presigned url works.
	resp, err = http.Get(presignedGetURL.String())
	if err != nil {
		logError(testName, function, args, startTime, "", "PresignedGetObject URL GET request failed", err)
		return
	}
	if resp.StatusCode != http.StatusOK {
		logError(testName, function, args, startTime, "", "PresignedGetObject URL returns status "+string(resp.StatusCode), err)
		return
	}
	newPresignedBytes, err := ioutil.ReadAll(resp.Body)
	if err != nil {
		logError(testName, function, args, startTime, "", "ReadAll failed", err)
		return
	}
	resp.Body.Close()
	if !bytes.Equal(newPresignedBytes, buf) {
		logError(testName, function, args, startTime, "", "Bytes mismatch", err)
		return
	}

	// Set request parameters.
	reqParams := make(url.Values)
	reqParams.Set("response-content-disposition", "attachment; filename=\"test.txt\"")
	// Generate presigned GET object url.
	args["reqParams"] = reqParams
	presignedGetURL, err = c.PresignedGetObject(bucketName, objectName, 3600*time.Second, reqParams)
	if err != nil {
		logError(testName, function, args, startTime, "", "PresignedGetObject failed", err)
		return
	}
	// Verify if presigned url works.
	resp, err = http.Get(presignedGetURL.String())
	if err != nil {
		logError(testName, function, args, startTime, "", "PresignedGetObject URL GET request failed", err)
		return
	}
	if resp.StatusCode != http.StatusOK {
		logError(testName, function, args, startTime, "", "PresignedGetObject URL returns status "+string(resp.StatusCode), err)
		return
	}
	newPresignedBytes, err = ioutil.ReadAll(resp.Body)
	if err != nil {
		logError(testName, function, args, startTime, "", "ReadAll failed", err)
		return
	}
	if !bytes.Equal(newPresignedBytes, buf) {
		logError(testName, function, args, startTime, "", "Bytes mismatch", err)
		return
	}
	// Verify content disposition.
	if resp.Header.Get("Content-Disposition") != "attachment; filename=\"test.txt\"" {
		logError(testName, function, args, startTime, "", "wrong Content-Disposition received ", err)
		return
	}

	function = "PresignedPutObject(bucketName, objectName, expires)"
	functionAll += ", " + function
	args = map[string]interface{}{
		"bucketName": bucketName,
		"objectName": objectName + "-presigned",
		"expires":    3600 * time.Second,
	}
	presignedPutURL, err := c.PresignedPutObject(bucketName, objectName+"-presigned", 3600*time.Second)
	if err != nil {
		logError(testName, function, args, startTime, "", "PresignedPutObject failed", err)
		return
	}

	// Generate data more than 32K
	buf = bytes.Repeat([]byte("1"), rand.Intn(1<<10)+32*1024)

	req, err := http.NewRequest("PUT", presignedPutURL.String(), bytes.NewReader(buf))
	if err != nil {
		logError(testName, function, args, startTime, "", "HTTP request to PresignedPutObject URL failed", err)
		return
	}
	httpClient := &http.Client{
		// Setting a sensible time out of 30secs to wait for response
		// headers. Request is pro-actively cancelled after 30secs
		// with no response.
		Timeout:   30 * time.Second,
		Transport: http.DefaultTransport,
	}
	resp, err = httpClient.Do(req)
	if err != nil {
		logError(testName, function, args, startTime, "", "HTTP request to PresignedPutObject URL failed", err)
		return
	}

	function = "GetObject(bucketName, objectName)"
	functionAll += ", " + function
	args = map[string]interface{}{
		"bucketName": bucketName,
		"objectName": objectName + "-presigned",
	}
	newReader, err = c.GetObject(bucketName, objectName+"-presigned", minio.GetObjectOptions{})
	if err != nil {
		logError(testName, function, args, startTime, "", "GetObject failed", err)
		return
	}

	newReadBytes, err = ioutil.ReadAll(newReader)
	if err != nil {
		logError(testName, function, args, startTime, "", "ReadAll failed", err)
		return
	}
	newReader.Close()

	if !bytes.Equal(newReadBytes, buf) {
		logError(testName, function, args, startTime, "", "Bytes mismatch", err)
		return
	}

	// Delete all objects and buckets
	if err = cleanupBucket(bucketName, c); err != nil {
		logError(testName, function, args, startTime, "", "Cleanup failed", err)
		return
	}

	if err = os.Remove(fileName); err != nil {
		logError(testName, function, args, startTime, "", "File remove failed", err)
		return
	}
	if err = os.Remove(fileName + "-f"); err != nil {
		logError(testName, function, args, startTime, "", "File removes failed", err)
		return
	}
	successLogger(testName, functionAll, args, startTime).Info()
}

// Test get object with GetObjectWithContext
func testGetObjectWithContext() {
	// initialize logging params
	startTime := time.Now()
	testName := getFuncName()
	function := "GetObjectWithContext(ctx, bucketName, objectName)"
	args := map[string]interface{}{
		"ctx":        "",
		"bucketName": "",
		"objectName": "",
	}
	// Seed random based on current time.
	rand.Seed(time.Now().Unix())

	// Instantiate new minio client object.
	c, err := minio.NewV4(
		os.Getenv(serverEndpoint),
		os.Getenv(accessKey),
		os.Getenv(secretKey),
		mustParseBool(os.Getenv(enableHTTPS)),
	)
	if err != nil {
		logError(testName, function, args, startTime, "", "Minio client v4 object creation failed", err)
		return
	}

	// Enable tracing, write to stderr.
	// c.TraceOn(os.Stderr)

	// Set user agent.
	c.SetAppInfo("Minio-go-FunctionalTest", "0.1.0")

	// Generate a new random bucket name.
	bucketName := randString(60, rand.NewSource(time.Now().UnixNano()), "minio-go-test-")
	args["bucketName"] = bucketName

	// Make a new bucket.
	err = c.MakeBucket(bucketName, "us-east-1")
	if err != nil {
		logError(testName, function, args, startTime, "", "MakeBucket failed", err)
		return
	}

	bufSize := dataFileMap["datafile-33-kB"]
	var reader = getDataReader("datafile-33-kB")
	defer reader.Close()
	// Save the data
	objectName := randString(60, rand.NewSource(time.Now().UnixNano()), "")
	args["objectName"] = objectName

	_, err = c.PutObject(bucketName, objectName, reader, int64(bufSize), minio.PutObjectOptions{ContentType: "binary/octet-stream"})
	if err != nil {
		logError(testName, function, args, startTime, "", "PutObject failed", err)
		return
	}

	ctx, cancel := context.WithTimeout(context.Background(), 1*time.Nanosecond)
	args["ctx"] = ctx
	defer cancel()

	r, err := c.GetObjectWithContext(ctx, bucketName, objectName, minio.GetObjectOptions{})
	if err != nil {
		logError(testName, function, args, startTime, "", "GetObjectWithContext failed unexpectedly", err)
		return
	}

	if _, err = r.Stat(); err == nil {
		logError(testName, function, args, startTime, "", "GetObjectWithContext should fail on short timeout", err)
		return
	}
	r.Close()

	ctx, cancel = context.WithTimeout(context.Background(), 1*time.Hour)
	args["ctx"] = ctx
	defer cancel()

	// Read the data back
	r, err = c.GetObjectWithContext(ctx, bucketName, objectName, minio.GetObjectOptions{})
	if err != nil {
		logError(testName, function, args, startTime, "", "GetObjectWithContext failed", err)
		return
	}

	st, err := r.Stat()
	if err != nil {
		logError(testName, function, args, startTime, "", "object Stat call failed", err)
		return
	}
	if st.Size != int64(bufSize) {
		logError(testName, function, args, startTime, "", "Number of bytes in stat does not match: want "+string(bufSize)+", got"+string(st.Size), err)
		return
	}
	if err := r.Close(); err != nil {
		logError(testName, function, args, startTime, "", "object Close() call failed", err)
		return
	}

	// Delete all objects and buckets
	if err = cleanupBucket(bucketName, c); err != nil {
		logError(testName, function, args, startTime, "", "Cleanup failed", err)
		return
	}

	successLogger(testName, function, args, startTime).Info()

}

// Test get object with FGetObjectWithContext
func testFGetObjectWithContext() {
	// initialize logging params
	startTime := time.Now()
	testName := getFuncName()
	function := "FGetObjectWithContext(ctx, bucketName, objectName, fileName)"
	args := map[string]interface{}{
		"ctx":        "",
		"bucketName": "",
		"objectName": "",
		"fileName":   "",
	}
	// Seed random based on current time.
	rand.Seed(time.Now().Unix())

	// Instantiate new minio client object.
	c, err := minio.NewV4(
		os.Getenv(serverEndpoint),
		os.Getenv(accessKey),
		os.Getenv(secretKey),
		mustParseBool(os.Getenv(enableHTTPS)),
	)
	if err != nil {
		logError(testName, function, args, startTime, "", "Minio client v4 object creation failed", err)
		return
	}

	// Enable tracing, write to stderr.
	// c.TraceOn(os.Stderr)

	// Set user agent.
	c.SetAppInfo("Minio-go-FunctionalTest", "0.1.0")

	// Generate a new random bucket name.
	bucketName := randString(60, rand.NewSource(time.Now().UnixNano()), "minio-go-test-")
	args["bucketName"] = bucketName

	// Make a new bucket.
	err = c.MakeBucket(bucketName, "us-east-1")
	if err != nil {
		logError(testName, function, args, startTime, "", "MakeBucket failed", err)
		return
	}

	bufSize := dataFileMap["datafile-1-MB"]
	var reader = getDataReader("datafile-1-MB")
	defer reader.Close()
	// Save the data
	objectName := randString(60, rand.NewSource(time.Now().UnixNano()), "")
	args["objectName"] = objectName

	_, err = c.PutObject(bucketName, objectName, reader, int64(bufSize), minio.PutObjectOptions{ContentType: "binary/octet-stream"})
	if err != nil {
		logError(testName, function, args, startTime, "", "PutObject failed", err)
		return
	}

	ctx, cancel := context.WithTimeout(context.Background(), 1*time.Nanosecond)
	args["ctx"] = ctx
	defer cancel()

	fileName := "tempfile-context"
	args["fileName"] = fileName
	// Read the data back
	err = c.FGetObjectWithContext(ctx, bucketName, objectName, fileName+"-f", minio.GetObjectOptions{})
	if err == nil {
		logError(testName, function, args, startTime, "", "FGetObjectWithContext should fail on short timeout", err)
		return
	}
	ctx, cancel = context.WithTimeout(context.Background(), 1*time.Hour)
	defer cancel()

	// Read the data back
	err = c.FGetObjectWithContext(ctx, bucketName, objectName, fileName+"-fcontext", minio.GetObjectOptions{})
	if err != nil {
		logError(testName, function, args, startTime, "", "FGetObjectWithContext with long timeout failed", err)
		return
	}
	if err = os.Remove(fileName + "-fcontext"); err != nil {
		logError(testName, function, args, startTime, "", "Remove file failed", err)
		return
	}
	// Delete all objects and buckets
	if err = cleanupBucket(bucketName, c); err != nil {
		logError(testName, function, args, startTime, "", "Cleanup failed", err)
		return
	}

	successLogger(testName, function, args, startTime).Info()

}

// Test validates putObject with context to see if request cancellation is honored for V2.
func testPutObjectWithContextV2() {
	// initialize logging params
	startTime := time.Now()
	testName := getFuncName()
	function := "PutObjectWithContext(ctx, bucketName, objectName, reader, size, opts)"
	args := map[string]interface{}{
		"ctx":        "",
		"bucketName": "",
		"objectName": "",
		"size":       "",
		"opts":       "",
	}
	// Instantiate new minio client object.
	c, err := minio.NewV2(
		os.Getenv(serverEndpoint),
		os.Getenv(accessKey),
		os.Getenv(secretKey),
		mustParseBool(os.Getenv(enableHTTPS)),
	)
	if err != nil {
		logError(testName, function, args, startTime, "", "Minio client v2 object creation failed", err)
		return
	}

	// Enable tracing, write to stderr.
	// c.TraceOn(os.Stderr)

	// Set user agent.
	c.SetAppInfo("Minio-go-FunctionalTest", "0.1.0")

	// Make a new bucket.
	bucketName := randString(60, rand.NewSource(time.Now().UnixNano()), "minio-go-test-")
	args["bucketName"] = bucketName

	err = c.MakeBucket(bucketName, "us-east-1")
	if err != nil {
		logError(testName, function, args, startTime, "", "MakeBucket failed", err)
		return
	}
	defer c.RemoveBucket(bucketName)
	bufSize := dataFileMap["datatfile-33-kB"]
	var reader = getDataReader("datafile-33-kB")
	defer reader.Close()

	objectName := fmt.Sprintf("test-file-%v", rand.Uint32())
	args["objectName"] = objectName

	ctx, cancel := context.WithTimeout(context.Background(), 30*time.Second)
	args["ctx"] = ctx
	args["size"] = bufSize
	defer cancel()

	_, err = c.PutObjectWithContext(ctx, bucketName, objectName, reader, int64(bufSize), minio.PutObjectOptions{ContentType: "binary/octet-stream"})
	if err != nil {
		logError(testName, function, args, startTime, "", "PutObjectWithContext with short timeout failed", err)
		return
	}

	ctx, cancel = context.WithTimeout(context.Background(), 1*time.Hour)
	args["ctx"] = ctx

	defer cancel()
	reader = getDataReader("datafile-33-kB")
	defer reader.Close()
	_, err = c.PutObjectWithContext(ctx, bucketName, objectName, reader, int64(bufSize), minio.PutObjectOptions{ContentType: "binary/octet-stream"})
	if err != nil {
		logError(testName, function, args, startTime, "", "PutObjectWithContext with long timeout failed", err)
		return
	}

	// Delete all objects and buckets
	if err = cleanupBucket(bucketName, c); err != nil {
		logError(testName, function, args, startTime, "", "Cleanup failed", err)
		return
	}

	successLogger(testName, function, args, startTime).Info()

}

// Test get object with GetObjectWithContext
func testGetObjectWithContextV2() {
	// initialize logging params
	startTime := time.Now()
	testName := getFuncName()
	function := "GetObjectWithContext(ctx, bucketName, objectName)"
	args := map[string]interface{}{
		"ctx":        "",
		"bucketName": "",
		"objectName": "",
	}
	// Seed random based on current time.
	rand.Seed(time.Now().Unix())

	// Instantiate new minio client object.
	c, err := minio.NewV2(
		os.Getenv(serverEndpoint),
		os.Getenv(accessKey),
		os.Getenv(secretKey),
		mustParseBool(os.Getenv(enableHTTPS)),
	)
	if err != nil {
		logError(testName, function, args, startTime, "", "Minio client v2 object creation failed", err)
		return
	}

	// Enable tracing, write to stderr.
	// c.TraceOn(os.Stderr)

	// Set user agent.
	c.SetAppInfo("Minio-go-FunctionalTest", "0.1.0")

	// Generate a new random bucket name.
	bucketName := randString(60, rand.NewSource(time.Now().UnixNano()), "minio-go-test-")
	args["bucketName"] = bucketName

	// Make a new bucket.
	err = c.MakeBucket(bucketName, "us-east-1")
	if err != nil {
		logError(testName, function, args, startTime, "", "MakeBucket failed", err)
		return
	}

	bufSize := dataFileMap["datafile-33-kB"]
	var reader = getDataReader("datafile-33-kB")
	defer reader.Close()
	// Save the data
	objectName := randString(60, rand.NewSource(time.Now().UnixNano()), "")
	args["objectName"] = objectName

	_, err = c.PutObject(bucketName, objectName, reader, int64(bufSize), minio.PutObjectOptions{ContentType: "binary/octet-stream"})
	if err != nil {
		logError(testName, function, args, startTime, "", "PutObject call failed", err)
		return
	}

	ctx, cancel := context.WithTimeout(context.Background(), 1*time.Nanosecond)
	args["ctx"] = ctx
	defer cancel()

	r, err := c.GetObjectWithContext(ctx, bucketName, objectName, minio.GetObjectOptions{})
	if err != nil {
		logError(testName, function, args, startTime, "", "GetObjectWithContext failed unexpectedly", err)
		return
	}
	if _, err = r.Stat(); err == nil {
		logError(testName, function, args, startTime, "", "GetObjectWithContext should fail on short timeout", err)
		return
	}
	r.Close()

	ctx, cancel = context.WithTimeout(context.Background(), 1*time.Hour)
	defer cancel()

	// Read the data back
	r, err = c.GetObjectWithContext(ctx, bucketName, objectName, minio.GetObjectOptions{})
	if err != nil {
		logError(testName, function, args, startTime, "", "GetObjectWithContext shouldn't fail on longer timeout", err)
		return
	}

	st, err := r.Stat()
	if err != nil {
		logError(testName, function, args, startTime, "", "object Stat call failed", err)
		return
	}
	if st.Size != int64(bufSize) {
		logError(testName, function, args, startTime, "", "Number of bytes in stat does not match, expected "+string(bufSize)+" got "+string(st.Size), err)
		return
	}
	if err := r.Close(); err != nil {
		logError(testName, function, args, startTime, "", " object Close() call failed", err)
		return
	}

	// Delete all objects and buckets
	if err = cleanupBucket(bucketName, c); err != nil {
		logError(testName, function, args, startTime, "", "Cleanup failed", err)
		return
	}

	successLogger(testName, function, args, startTime).Info()

}

// Test get object with FGetObjectWithContext
func testFGetObjectWithContextV2() {
	// initialize logging params
	startTime := time.Now()
	testName := getFuncName()
	function := "FGetObjectWithContext(ctx, bucketName, objectName,fileName)"
	args := map[string]interface{}{
		"ctx":        "",
		"bucketName": "",
		"objectName": "",
		"fileName":   "",
	}
	// Seed random based on current time.
	rand.Seed(time.Now().Unix())

	// Instantiate new minio client object.
	c, err := minio.NewV2(
		os.Getenv(serverEndpoint),
		os.Getenv(accessKey),
		os.Getenv(secretKey),
		mustParseBool(os.Getenv(enableHTTPS)),
	)
	if err != nil {
		logError(testName, function, args, startTime, "", "Minio client v2 object creation failed", err)
		return
	}

	// Enable tracing, write to stderr.
	// c.TraceOn(os.Stderr)

	// Set user agent.
	c.SetAppInfo("Minio-go-FunctionalTest", "0.1.0")

	// Generate a new random bucket name.
	bucketName := randString(60, rand.NewSource(time.Now().UnixNano()), "minio-go-test-")
	args["bucketName"] = bucketName

	// Make a new bucket.
	err = c.MakeBucket(bucketName, "us-east-1")
	if err != nil {
		logError(testName, function, args, startTime, "", "MakeBucket call failed", err)
		return
	}

	bufSize := dataFileMap["datatfile-1-MB"]
	var reader = getDataReader("datafile-1-MB")
	defer reader.Close()
	// Save the data
	objectName := randString(60, rand.NewSource(time.Now().UnixNano()), "")
	args["objectName"] = objectName

	_, err = c.PutObject(bucketName, objectName, reader, int64(bufSize), minio.PutObjectOptions{ContentType: "binary/octet-stream"})
	if err != nil {
		logError(testName, function, args, startTime, "", "PutObject call failed", err)
		return
	}

	ctx, cancel := context.WithTimeout(context.Background(), 1*time.Nanosecond)
	args["ctx"] = ctx
	defer cancel()

	fileName := "tempfile-context"
	args["fileName"] = fileName

	// Read the data back
	err = c.FGetObjectWithContext(ctx, bucketName, objectName, fileName+"-f", minio.GetObjectOptions{})
	if err == nil {
		logError(testName, function, args, startTime, "", "FGetObjectWithContext should fail on short timeout", err)
		return
	}
	ctx, cancel = context.WithTimeout(context.Background(), 1*time.Hour)
	defer cancel()

	// Read the data back
	err = c.FGetObjectWithContext(ctx, bucketName, objectName, fileName+"-fcontext", minio.GetObjectOptions{})
	if err != nil {
		logError(testName, function, args, startTime, "", "FGetObjectWithContext call shouldn't fail on long timeout", err)
		return
	}

	if err = os.Remove(fileName + "-fcontext"); err != nil {
		logError(testName, function, args, startTime, "", "Remove file failed", err)
		return
	}
	// Delete all objects and buckets
	if err = cleanupBucket(bucketName, c); err != nil {
		logError(testName, function, args, startTime, "", "Cleanup failed", err)
		return
	}

	successLogger(testName, function, args, startTime).Info()

}

// Test list object v1 and V2 storage class fields
func testListObjects() {
	// initialize logging params
	startTime := time.Now()
	testName := getFuncName()
	function := "ListObjects(bucketName, objectPrefix, recursive, doneCh)"
	args := map[string]interface{}{
		"bucketName":   "",
		"objectPrefix": "",
		"recursive":    "true",
	}
	// Seed random based on current time.
	rand.Seed(time.Now().Unix())

	// Instantiate new minio client object.
	c, err := minio.New(
		os.Getenv(serverEndpoint),
		os.Getenv(accessKey),
		os.Getenv(secretKey),
		mustParseBool(os.Getenv(enableHTTPS)),
	)
	if err != nil {
		logError(testName, function, args, startTime, "", "Minio client v4 object creation failed", err)
		return
	}

	// Enable tracing, write to stderr.
	// c.TraceOn(os.Stderr)

	// Set user agent.
	c.SetAppInfo("Minio-go-FunctionalTest", "0.1.0")

	// Generate a new random bucket name.
	bucketName := randString(60, rand.NewSource(time.Now().UnixNano()), "minio-go-test-")
	args["bucketName"] = bucketName

	// Make a new bucket.
	err = c.MakeBucket(bucketName, "us-east-1")
	if err != nil {
		logError(testName, function, args, startTime, "", "MakeBucket failed", err)
		return
	}

	bufSize := dataFileMap["datafile-33-kB"]
	var reader = getDataReader("datafile-33-kB")
	defer reader.Close()

	// Save the data
	objectName1 := randString(60, rand.NewSource(time.Now().UnixNano()), "")

	_, err = c.PutObject(bucketName, objectName1, reader, int64(bufSize), minio.PutObjectOptions{ContentType: "binary/octet-stream", StorageClass: "STANDARD"})
	if err != nil {
		logError(testName, function, args, startTime, "", "PutObject1 call failed", err)
		return
	}

	bufSize1 := dataFileMap["datafile-33-kB"]
	var reader1 = getDataReader("datafile-33-kB")
	defer reader1.Close()
	objectName2 := randString(60, rand.NewSource(time.Now().UnixNano()), "")

	_, err = c.PutObject(bucketName, objectName2, reader1, int64(bufSize1), minio.PutObjectOptions{ContentType: "binary/octet-stream", StorageClass: "REDUCED_REDUNDANCY"})
	if err != nil {
		logError(testName, function, args, startTime, "", "PutObject2 call failed", err)
		return
	}

	// Create a done channel to control 'ListObjects' go routine.
	doneCh := make(chan struct{})
	// Exit cleanly upon return.
	defer close(doneCh)

	// check for storage-class from ListObjects result
	for objInfo := range c.ListObjects(bucketName, "", true, doneCh) {
		if objInfo.Err != nil {
			logError(testName, function, args, startTime, "", "ListObjects failed unexpectedly", err)
			return
		}
		if objInfo.Key == objectName1 && objInfo.StorageClass != "STANDARD" {
			logError(testName, function, args, startTime, "", "ListObjects doesn't return expected storage class", err)
			return
		}
		if objInfo.Key == objectName2 && objInfo.StorageClass != "REDUCED_REDUNDANCY" {
			logError(testName, function, args, startTime, "", "ListObjects doesn't return expected storage class", err)
			return
		}
	}

	// check for storage-class from ListObjectsV2 result
	for objInfo := range c.ListObjectsV2(bucketName, "", true, doneCh) {
		if objInfo.Err != nil {
			logError(testName, function, args, startTime, "", "ListObjectsV2 failed unexpectedly", err)
			return
		}
		if objInfo.Key == objectName1 && objInfo.StorageClass != "STANDARD" {
			logError(testName, function, args, startTime, "", "ListObjectsV2 doesn't return expected storage class", err)
			return
		}
		if objInfo.Key == objectName2 && objInfo.StorageClass != "REDUCED_REDUNDANCY" {
			logError(testName, function, args, startTime, "", "ListObjectsV2 doesn't return expected storage class", err)
			return
		}
	}

	// Delete all objects and buckets
	if err = cleanupBucket(bucketName, c); err != nil {
		logError(testName, function, args, startTime, "", "Cleanup failed", err)
		return
	}

	successLogger(testName, function, args, startTime).Info()

}

// Convert string to bool and always return false if any error
func mustParseBool(str string) bool {
	b, err := strconv.ParseBool(str)
	if err != nil {
		return false
	}
	return b
}

func main() {
	// Output to stdout instead of the default stderr
	log.SetOutput(os.Stdout)
	// create custom formatter
	mintFormatter := mintJSONFormatter{}
	// set custom formatter
	log.SetFormatter(&mintFormatter)
	// log Info or above -- success cases are Info level, failures are Fatal level
	log.SetLevel(log.InfoLevel)

	tls := mustParseBool(os.Getenv(enableHTTPS))
	// execute tests
	if isFullMode() {
		testMakeBucketErrorV2()
		testGetObjectClosedTwiceV2()
		testFPutObjectV2()
		testMakeBucketRegionsV2()
		testGetObjectReadSeekFunctionalV2()
		testGetObjectReadAtFunctionalV2()
		testCopyObjectV2()
		testFunctionalV2()
		testComposeObjectErrorCasesV2()
		testCompose10KSourcesV2()
		testUserMetadataCopyingV2()
		testPutObject0ByteV2()
		testPutObjectNoLengthV2()
		testPutObjectsUnknownV2()
		testGetObjectWithContextV2()
		testFPutObjectWithContextV2()
		testFGetObjectWithContextV2()
		testPutObjectWithContextV2()
		testMakeBucketError()
		testMakeBucketRegions()
		testPutObjectWithMetadata()
		testPutObjectReadAt()
		testPutObjectStreaming()
		testGetObjectSeekEnd()
		testGetObjectClosedTwice()
		testRemoveMultipleObjects()
		testFPutObjectMultipart()
		testFPutObject()
		testGetObjectReadSeekFunctional()
		testGetObjectReadAtFunctional()
		testPresignedPostPolicy()
		testCopyObject()
		testComposeObjectErrorCases()
		testCompose10KSources()
		testUserMetadataCopying()
		testBucketNotification()
		testFunctional()
		testGetObjectModified()
		testPutObjectUploadSeekedObject()
		testGetObjectWithContext()
		testFPutObjectWithContext()
		testFGetObjectWithContext()
		testPutObjectWithContext()
		testStorageClassMetadataPutObject()
		testStorageClassInvalidMetadataPutObject()
		testStorageClassMetadataCopyObject()
		testPutObjectWithContentLanguage()
		testListObjects()

		// SSE-C tests will only work over TLS connection.
		if tls {
			testEncryptionPutGet()
			testEncryptionFPut()
			testEncryptedGetObjectReadAtFunctional()
			testEncryptedGetObjectReadSeekFunctional()
			testEncryptedCopyObjectV2()
			testEncryptedCopyObject()
			testEncryptedEmptyObject()
			testDecryptedCopyObject()
		}
	} else {
		testFunctional()
		testFunctionalV2()
	}
}<|MERGE_RESOLUTION|>--- conflicted
+++ resolved
@@ -3491,18 +3491,11 @@
 	args = map[string]interface{}{
 		"bucketName": bucketName,
 	}
-	readOnlyPolicyRet, err := c.GetBucketPolicy(bucketName)
+	_, err = c.GetBucketPolicy(bucketName)
 	if err != nil {
 		logError(testName, function, args, startTime, "", "GetBucketPolicy failed", err)
 		return
 	}
-<<<<<<< HEAD
-=======
-	if readOnlyPolicyRet == "" {
-		logError(testName, function, args, startTime, "", "policy should be set", err)
-		return
-	}
->>>>>>> 3007bfa4
 
 	// Make the bucket 'public writeonly'.
 	function = "SetBucketPolicy(bucketName, writeOnlyPolicy)"
@@ -3526,20 +3519,12 @@
 		"bucketName": bucketName,
 	}
 
-	writeOnlyPolicyRet, err := c.GetBucketPolicy(bucketName)
+	_, err = c.GetBucketPolicy(bucketName)
 	if err != nil {
 		logError(testName, function, args, startTime, "", "GetBucketPolicy failed", err)
 		return
 	}
 
-<<<<<<< HEAD
-=======
-	if writeOnlyPolicyRet == "" {
-		logError(testName, function, args, startTime, "", "policy should be set", err)
-		return
-	}
-
->>>>>>> 3007bfa4
 	// Make the bucket 'public read/write'.
 	function = "SetBucketPolicy(bucketName, readWritePolicy)"
 	functionAll += ", " + function
@@ -3562,20 +3547,12 @@
 	args = map[string]interface{}{
 		"bucketName": bucketName,
 	}
-	readWritePolicyRet, err := c.GetBucketPolicy(bucketName)
+	_, err = c.GetBucketPolicy(bucketName)
 	if err != nil {
 		logError(testName, function, args, startTime, "", "GetBucketPolicy failed", err)
 		return
 	}
 
-<<<<<<< HEAD
-=======
-	if readWritePolicyRet == "" {
-		logError(testName, function, args, startTime, "", "policy should be set", err)
-		return
-	}
-
->>>>>>> 3007bfa4
 	// List all buckets.
 	function = "ListBuckets()"
 	functionAll += ", " + function
