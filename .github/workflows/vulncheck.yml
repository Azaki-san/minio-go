--- conflicted
+++ resolved
@@ -14,11 +14,7 @@
     runs-on: ubuntu-latest
     strategy:
       matrix:
-<<<<<<< HEAD
-        go-version: [ 1.20.7 ]
-=======
         go-version: [ 1.21.0 ]
->>>>>>> fde4a87c
     steps:
     - name: Check out code into the Go module directory
       uses: actions/checkout@v3
